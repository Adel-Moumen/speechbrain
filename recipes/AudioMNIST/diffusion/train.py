#!/usr/bin/env python3
"""Recipe for training a diffusion model on spectrogram data

To run this recipe, do the following:
> python train.py hparams/train.yaml

To read the code, first scroll to the bottom to see the "main" code.
This gives a high-level overview of what is going on, while the
Brain class definition provides the details of what happens
for each batch during training.

Authors
 * Artem Ploujnikov 2022
"""
import datasets
import logging
import math
import sys
import torch
import speechbrain as sb
import os
from collections import namedtuple
from hyperpyyaml import load_hyperpyyaml
from torchaudio import functional as AF
from torchaudio import transforms
from speechbrain.dataio.dataio import length_to_mask, write_audio
from speechbrain.utils import data_utils
from speechbrain.utils.train_logger import plot_spectrogram
from speechbrain.utils.data_utils import match_shape, unsqueeze_as
from enum import Enum

logger = logging.getLogger(__name__)

class DiffusionMode(Enum):
    SIMPLE = "simple"
    LATENT = "latent"


DiffusionPredictions = namedtuple("DiffusionPredictions", ["pred", "noise", "noisy_sample", "feats", "lens", "autoencoder_output"])


# Brain class for speech enhancement training
class DiffusionBrain(sb.Brain):
    """Class that manages the training loop. See speechbrain.core.Brain."""

    def __init__(self, modules=None, opt_class=None, hparams=None, run_opts=None, checkpointer=None, profiler=None):
        super().__init__(modules, opt_class, hparams, run_opts, checkpointer, profiler)
        self.diffusion_mode = DiffusionMode(self.hparams.diffusion_mode)


    def init_optimizers(self):
        """Initializes the diffusion model optimizer - and the 
        autoencoder optimizer, if applicable"""
        if self.opt_class is not None:
            self.optimizer = self.opt_class(self.modules.unet.parameters())
            if self.checkpointer is not None:
                self.checkpointer.add_recoverable("optimizer", self.optimizer)

        if self.diffusion_mode == DiffusionMode.LATENT:
            self.autoencoder_optimizer = self.hparams.opt_class_autoencoder(self.modules.autoencoder.parameters())
            if self.checkpointer is not None:
                self.checkpointer.add_recoverable(
                    "autoencoder_optimizer", self.autoencoder_optimizer
                )


    def compute_forward(self, batch, stage):
        """Runs all the computation of that transforms the input into the
        output probabilities over the N classes.

        Arguments
        ---------
        batch : PaddedBatch
            This batch object contains all the relevant tensors for computation.
        stage : sb.Stage
            One of sb.Stage.TRAIN, sb.Stage.VALID, or sb.Stage.TEST.

        Returns
        -------
        predictions : Tensor
            Tensor that contains the posterior probabilities over the N classes.
        """

        # We first move the batch to the appropriate device.
        batch = batch.to(self.device)

        # Compute features, embeddings, and predictions
        feats, lens = self.prepare_features(batch, stage)

        autoencoder_out = None
        if self.diffusion_mode == DiffusionMode.LATENT:
            mask_value = self.modules.global_norm.normalize(
                self.mask_value_norm
            )
            train_sample_diffusion, autoencoder_out = self.modules.diffusion_latent.train_sample_latent(
                feats, length=lens, out_mask_value=mask_value,
            )
            pred, noise, noisy_sample = train_sample_diffusion
        else:
            pred, noise, noisy_sample = self.modules.diffusion.train_sample(
                feats, lens=lens
            )

        # NOTE: lens can change because of the additional padding needed to account
        # NOTE: for downsampling
        return DiffusionPredictions(pred, noise, noisy_sample, feats, lens, autoencoder_out)

    def fit_batch(self, batch):
        """Train the parameters given a single batch in input"""
        if self.reference_batch is None:
            self.reference_batch = batch

        should_step = self.step % self.grad_accumulation_factor == 0
        outputs = self.compute_forward(batch, sb.Stage.TRAIN)
        loss, loss_autoencoder = self.compute_objectives(outputs, batch, sb.Stage.TRAIN)
        with self.no_sync(not should_step):
            (loss / self.grad_accumulation_factor).backward(retain_graph=True)
        if should_step:            
            if self.check_gradients(loss):
                self.optimizer.step()
            self.optimizer.zero_grad()
            # Latent diffusion: Step through the autoencoder
            if self.diffusion_mode == DiffusionMode.LATENT:
                with self.no_sync(not should_step):
                    (loss_autoencoder / self.grad_accumulation_factor).backward()                
                if self.check_gradients(loss_autoencoder):
                    self.autoencoder_optimizer.step()
                self.autoencoder_optimizer.zero_grad()

            self.optimizer_step += 1


        self.hparams.lr_annealing(self.optimizer, self.optimizer_step)
        if self.diffusion_mode == DiffusionMode.LATENT:
            self.hparams.lr_annealing_autoencoder(self.autoencoder_optimizer, self.optimizer_step)
        if (
            self.hparams.enable_train_metrics
            and self.hparams.use_tensorboard
            and (
                self.step == 1
                or self.step % self.hparams.train_log_interval == 0
            )
        ):
            self.log_batch(outputs)
        return loss

    def evaluate_batch(self, batch, stage):
        """Evaluate one batch, override for different procedure than train.

        The default implementation depends on two methods being defined
        with a particular behavior:

        * ``compute_forward()``
        * ``compute_objectives()``

        Arguments
        ---------
        batch : list of torch.Tensors
            Batch of data to use for evaluation. Default implementation assumes
            this batch has two elements: inputs and targets.
        stage : Stage
            The stage of the experiment: Stage.VALID, Stage.TEST

        Returns
        -------
        detached loss
        """

        out = self.compute_forward(batch, stage=stage)
        loss, autoencoder_loss = self.compute_objectives(out, batch, stage=stage)
        return loss.detach().cpu()        
    

    def log_batch(self, predictions):
        loss_stats = self.loss_metric.summarize()
        stats = {
            "loss": loss_stats["average"],
            "lr": self.optimizer.param_groups[0]["lr"],
        }
        stats.update(
            self.extract_dist_stats(
                self.data_dist_stats_metric,
                prefix="data"
            )
        )
        if self.diffusion_mode == DiffusionMode.LATENT:
            stats.update(
                self.autoencoder_loss_metric.summarize(field="average")
            )
            stats["lr_autoencoder"] = self.autoencoder_optimizer.param_groups[0]["lr"]
            stats.update(
                self.extract_dist_stats(
                    self.autoencoder_rec_dist_stats_metric,
                    prefix="autoencoder_rec"
                )
            )
            stats.update(
                self.extract_dist_stats(
                    self.autoencoder_latent_dist_stats_metric,
                    prefix="autoencoder_latent"
                )
            )

        self.hparams.tensorboard_train_logger.log_stats(
            stats_meta={"step": self.step}, train_stats=stats
        )
        if (
            self.diffusion_mode == DiffusionMode.LATENT 
            and self.hparams.enable_reconstruction_sample
        ):
            self.hparams.tensorboard_train_logger.log_figure(
                f"train_ref_spectrogram",
                predictions.feats[0]
            )            
            self.hparams.tensorboard_train_logger.log_figure(
                f"train_rec_spectrogram",
                predictions.autoencoder_output.rec[0]
            )
            latent = predictions.autoencoder_output.latent[0]
            latent = latent.view(latent.size(0) * latent.size(1), latent.size(2))
            self.hparams.tensorboard_train_logger.log_figure(
                f"train_rec_latent",
                latent
            )
        
    def extract_dist_stats(self, dist_stats_metric, prefix):
        """Extracts stats from a MultiMetricStats instance with a dist_stats metric
        into a flattened dictionary

        Arguments
        ---------

        """
        dist_stats = dist_stats_metric.summarize()
        return {
            self.get_stat_key(prefix, stat, metric_key): value
            for stat, stat_details in dist_stats.items()
            for metric_key, value in stat_details.items()
            if metric_key in {"average", "min_score", "max_score"}
        }

    def get_stat_key(self, prefix, stat, metric_key):
        suffix = ""
        if metric_key != "average":
            suffix = "_" + metric_key.replace("_score", "")
        return f"{prefix}_{stat}{suffix}"
        
    def prepare_features(self, batch, stage):
        """Prepare the features for computation, including augmentation.

        Arguments
        ---------
        batch: PaddedData
            An input batch
        stage : sb.Stage
            The current stage of training.
        """
        wavs, lens = batch.sig

        # Compute features
        feats = self.modules.compute_features(wavs)
        feats = feats.transpose(-1, -2)
        feats = feats.unsqueeze(1)

        # UNet downsamples features in multiples of 2. Reshape to ensure
        # there are no mismatched tensors due to ambiguity
        feats, lens = data_utils.pad_divisible(
            feats,
            lens,
            factor=self.hparams.downsample_factor,
            len_dim=2            
        )

        feats, _ = data_utils.pad_divisible(
            feats,
            factor=self.hparams.downsample_factor,
            len_dim=3
        )
        
        # Min Level Norm
        feats_raw = self.modules.min_level_norm(feats)

        # Global Norm

        feats = self.modules.global_norm(
            feats_raw, lens, mask_value=self.mask_value_norm)

        # Compute metrics
        if self.hparams.enable_train_metrics:
            max_len = feats.size(2)
            mask = length_to_mask(lens * max_len, max_len)[
                :, None, :, None
            ].bool()
            self.data_dist_stats_metric.append(batch.file_name, feats_raw, mask=mask)

        return feats, lens

    def compute_objectives(self, predictions, batch, stage):
        """Computes the loss given the predicted and targeted outputs.

        Arguments
        ---------
        predictions : tensor
            The output tensor from `compute_forward`.
        batch : PaddedBatch
            This batch object contains all the relevant tensors for computation.
        stage : sb.Stage
            One of sb.Stage.TRAIN, sb.Stage.VALID, or sb.Stage.TEST.

        Returns
        -------
        loss : torch.Tensor
            A one-element tensor used for backpropagating the gradient.
        """

        preds, noise, noisy_sample, feats, lens, autoencoder_out = predictions
        loss = self.hparams.compute_cost(
            preds.squeeze(1), noise.squeeze(1), length=lens
        )

        # Append this batch of losses to the loss metric for easy
        self.loss_metric.append(
            batch.file_name, preds, noise, lens, reduction="batch"
        )
        
        loss_autoencoder = None
        if self.diffusion_mode == DiffusionMode.LATENT:
            loss_autoencoder = self.hparams.compute_cost_autoencoder(
                autoencoder_out, feats, length=lens
            )
            self.autoencoder_loss_metric.append(
                batch.file_name, autoencoder_out, feats, length=lens, reduction="batch"
            )
            
            max_len = autoencoder_out.rec.size(2)
            rec_mask = length_to_mask(lens * max_len, max_len).unsqueeze(1)
            rec_mask = match_shape(rec_mask, autoencoder_out.rec)
            rec_denorm = self.modules.global_norm.denormalize(autoencoder_out.rec)
            self.autoencoder_rec_dist_stats_metric.append(
                batch.file_name, rec_denorm, mask=rec_mask
            )
            max_len = autoencoder_out.latent.size(2)
            latent_mask = length_to_mask(lens * max_len, max_len).unsqueeze(1)
            latent_mask = match_shape(latent_mask, autoencoder_out.latent)
            self.autoencoder_latent_dist_stats_metric.append(
                batch.file_name, autoencoder_out.latent, mask=latent_mask
            )


        
        return loss, loss_autoencoder

    def generate_samples(self):
        """Generates spectrogram and (optionally) audio samples using the
        denoising diffusion model
        """
        samples = self.generate_spectrograms()

        wav = None
        if self.hparams.eval_generate_audio:
            wav = self.generate_audio(samples)

        return samples, wav

    def generate_spectrograms(self):
        """Generates sample spectrograms"""
        sample = self.modules.diffusion_latent.sample(
            (
                self.hparams.eval_num_samples,
                self.hparams.diffusion_channels, 
                self.hparams.spec_sample_size,
                self.hparams.spec_sample_size,
            )
        )
        sample = self.modules.global_norm.denormalize(sample)
        return sample

    def generate_rec_samples(self):
        predictions = self.compute_forward(self.reference_batch, sb.Stage.VALID)
        feats = predictions.autoencoder_output.rec
        if self.hparams.eval_generate_audio:
            wav = self.generate_audio(feats)
        return feats, wav

    def save_spectrograms(self, samples, path, folder="spec"):
        """Saves sample spectrograms to filesystem files

        Arguments
        ---------
        samples: torch.Tensor
            a tensor of sample spectrograms
        path: str
            ths path to samples for a given epoch
        folder: str
            the name of the folder where the spectrograms
            will be saved
        """
        spec_sample_path = os.path.join(path, folder)
        if not os.path.exists(spec_sample_path):
            os.makedirs(spec_sample_path)
        for idx, sample in enumerate(samples):
            spec_file_name = os.path.join(spec_sample_path, f"spec_{idx}.png")
            self.save_spectrogram_sample(sample, spec_file_name)

    def save_spectrogram_sample(self, sample, file_name):
        """Saves a single spectrogram sample as an image


        Arguments
        ---------
        sample: torch.Tensor
            a single generated spectrogram (2D tensor)
        file_name: str
            the destination file name

        """
        fig = plot_spectrogram(sample)
        if fig is not None:
            fig.savefig(file_name)

    def generate_audio(self, samples):
        """Generates audio from spectrogram samples using a vocoder

        Arguments
        ---------
        samples: torch.Tensor
            a batch of generated spectrograms

        Returns
        -------
        audio: torch.Tensor
            generated audio for the samples (vocoder output)
        """
        vocoder_in = samples[:, :, : self.hparams.spec_n_mels]
        vocoder_in = vocoder_in.transpose(-1, -2)
        vocoder_in = self.modules.min_level_norm.denormalize(vocoder_in)
        vocoder_in = AF.DB_to_amplitude(
            vocoder_in, ref=self.hparams.spec_ref, power=1.0
        )
        vocoder_in = self.modules.dynamic_range_compression(vocoder_in)
        vocoder_in = vocoder_in.squeeze(1)
        return self.vocoder(vocoder_in)

    def save_audio(self, wav, path, folder="wav"):
        """Saves a batch of audio samples

        wav: torch.Tensor
            a batch of audio samples

        path: str
            the destination directory
        """
        wav_sample_path = os.path.join(path, folder)
        if not os.path.exists(wav_sample_path):
            os.makedirs(wav_sample_path)
        for idx, sample in enumerate(wav):
            wav_file_name = os.path.join(wav_sample_path, f"sample_{idx}.wav")
            self.save_audio_sample(sample.squeeze(0), wav_file_name)

    def compute_sample_metrics(self, samples):
        """Computes metrics (mean/std) on samples

        Arguments
        ---------
        """
        sample_ids = torch.arange(1, len(samples) + 1)
        self.sample_mean_metric.append(sample_ids, samples)
        self.sample_std_metric.append(sample_ids, samples)

    def save_audio_sample(self, sample, file_name):
        write_audio(file_name, sample, self.hparams.sample_rate_tgt)

    def on_stage_start(self, stage, epoch=None):
        """Gets called at the beginning of each epoch.

        Arguments
        ---------
        stage : sb.Stage
            One of sb.Stage.TRAIN, sb.Stage.VALID, or sb.Stage.TEST.
        epoch : int
            The currently-starting epoch. This is passed
            `None` during the test stage.
        """

        # Set up statistics trackers for this stage
        self.loss_metric = sb.utils.metric_stats.MetricStats(
            metric=sb.nnet.losses.mse_loss        
        )
    
        self.mask_value_norm = self.modules.min_level_norm(
            torch.tensor(self.hparams.pad_level_db, device=self.device)
        )

        if self.hparams.enable_train_metrics:
            self.data_dist_stats_metric = sb.utils.metric_stats.MultiMetricStats(
                metric=dist_stats,
                batch_eval=True
            )
        
        if self.diffusion_mode == DiffusionMode.LATENT:
            self.autoencoder_loss_metric = sb.utils.metric_stats.MultiMetricStats(
                metric=self.hparams.compute_cost_autoencoder.details,
                batch_eval=True
            )
            self.autoencoder_rec_dist_stats_metric = sb.utils.metric_stats.MultiMetricStats(
                metric=dist_stats,
                batch_eval=True
            )
            self.autoencoder_latent_dist_stats_metric = sb.utils.metric_stats.MultiMetricStats(
                metric=dist_stats,
                batch_eval=True
            )


        self.sample_mean_metric = sb.utils.metric_stats.MetricStats(
            metric=masked_mean
        )
        self.sample_std_metric = sb.utils.metric_stats.MetricStats(
            metric=masked_std
        )
        self.sample_min_metric = sb.utils.metric_stats.MetricStats(
            metric=masked_min
        )
        self.sample_max_metric = sb.utils.metric_stats.MetricStats(
            metric=masked_max
        )
        self.sample_metrics = [
            self.sample_mean_metric,
            self.sample_std_metric,
            self.sample_min_metric,
            self.sample_max_metric,
        ]
        if stage == sb.Stage.TRAIN:
            self.modules.global_norm.unfreeze()
        else:
            self.modules.global_norm.freeze()

        if (
            self.hparams.enable_reference_samples or stage != sb.Stage.TRAIN
        ) and not hasattr(self, "vocoder"):
            self.vocoder = self.hparams.vocoder()
        if not hasattr(self, "reference_batch"):
            self.reference_batch = None
        self.reference_samples_neeed = False
        


    def on_stage_end(self, stage, stage_loss, epoch=None):
        """Gets called at the end of an epoch.

        Arguments
        ---------
        stage : sb.Stage
            One of sb.Stage.TRAIN, sb.Stage.VALID, sb.Stage.TEST
        stage_loss : float
            The average loss for all of the data processed in this stage.
        epoch : int
            The currently-starting epoch. This is passed
            `None` during the test stage.
        """

        # Store the train loss until the validation stage.
        if stage == sb.Stage.TRAIN:
            self.train_loss = stage_loss

        # Summarize the statistics from the stage for record-keeping.
        else:
            stats = {"loss": stage_loss}

        # At the end of validation...
        if stage == sb.Stage.VALID:

            # The train_logger writes a summary to stdout and to the logfile.
            lr = self.optimizer.param_groups[0]["lr"]
            self.hparams.train_logger.log_stats(
                {"Epoch": epoch, "lr": lr},
                train_stats={"loss": self.train_loss},
                valid_stats=stats,
            )

            # Save the current checkpoint and delete previous checkpoints,
            self.checkpointer.save_and_keep_only(meta=stats, min_keys=["loss"])

        # We also write statistics about test data to stdout and to the logfile.
        if stage == sb.Stage.TEST:
            self.hparams.train_logger.log_stats(
                {"Epoch loaded": self.hparams.epoch_counter.current},
                test_stats=stats,
            )

        if stage == sb.Stage.TRAIN and self.hparams.enable_reference_samples:
            self.generate_reference_samples(self.reference_batch)

        if stage != sb.Stage.TRAIN:
            samples, wav = self.generate_samples()
            samples_rec, wav_rec = None, None
            data = {
                "samples": samples,
                "wav": wav
            }
            if self.diffusion_mode == DiffusionMode.LATENT:
                samples_rec, wav_rec = self.generate_rec_samples()
                data["samples_rec"] = samples_rec
                data["wav_rec"] = wav_rec
            self.log_epoch(data, epoch, stage)

    def generate_reference_samples(self, batch):
        """Generate an audio sample from one of the spectrograms
        using the same normalization techniques

        Arguments
        ---------
        batch: speechbrain.dataio.batch.PaddedBatch
            a batch of audio
        """
        feats, lens = self.prepare_features(batch, sb.Stage.VALID)
        feats = self.modules.global_norm.denormalize(feats)
        wav = self.generate_audio(feats)
        self.log_samples(
            spectrogram_samples=feats,
            wav_samples=wav,
            lens=lens,
            key_prefix="reference_",
        )
        ref_sample_path = os.path.join(self.hparams.sample_folder, "ref")
        self.save_spectrograms(feats, ref_sample_path)
        self.save_audio(wav, path=ref_sample_path)

    def log_epoch(self, data, epoch, stage):
        """Saves end-of-epoch logs

        Arguments
        ---------
        data: dict
            the data to be loged, with the following keys
            samples: generated samples
            wav: generated waveform
            samples_rec: reconstruction samples (to assess autoencoder quality)
            samples_wav: reconstruction audio (to assess autoencoder quality)
        epoch: int
            the epoch number
        stage: speechbrain.Stage
            the training stage

        """
        epoch_sample_path = os.path.join(self.hparams.sample_folder, str(epoch))
        samples, wav = [data[key] for key in ["samples", "wav"]]
        samples_rec, wav_rec = [data.get(key) for key in ["samples_rec", "wav_rec"]]
        self.save_spectrograms(samples, epoch_sample_path)
        sample_ids = torch.arange(1, len(samples) + 1)
        for metric in self.sample_metrics:
            metric.append(sample_ids, samples)
        if wav is not None:
            self.save_audio(wav, epoch_sample_path)
        if self.diffusion_mode == DiffusionMode.LATENT:
            self.save_spectrograms(samples_rec, epoch_sample_path, folder="spec_rec")
            if wav_rec is not None:
                self.save_audio(wav_rec, epoch_sample_path, folder="wav_rec")
        if self.hparams.use_tensorboard:
            sample_mean_stats = self.sample_mean_metric.summarize()
            sample_std_stats = self.sample_std_metric.summarize()
            sample_min_stats = self.sample_min_metric.summarize()
            sample_max_stats = self.sample_max_metric.summarize()
            stats = {
                "sample_mean": sample_mean_stats["average"],
                "sample_mean_min": sample_mean_stats["min_score"],
                "sample_mean_max": sample_mean_stats["max_score"],
                "sample_std": sample_std_stats["average"],
                "sample_std_min": sample_std_stats["min_score"],
                "sample_std_max": sample_std_stats["max_score"],
                "sample_min": sample_min_stats["min_score"],
                "sample_max": sample_max_stats["max_score"],
            }
            stats_args = {f"{stage.name.lower()}_stats": stats}
            self.hparams.tensorboard_train_logger.log_stats(
                stats_meta={"step": self.step}, **stats_args
            )
            self.log_samples(spectrogram_samples=samples, wav_samples=wav)
            if self.diffusion_mode == DiffusionMode.LATENT:
                self.log_samples(spectrogram_samples=samples_rec, wav_samples=wav_rec, key_prefix="rec_")


    def log_samples(
        self,
        spectrogram_samples=None,
        wav_samples=None,
        key_prefix=None,
        lens=None,
    ):
        """Logs a set of audio and spectrogram samples

        Arguments
        ---------
        spectrogram_samples: torch.Tensor
            a tensor of spectrogram samples

        wav_samples: torch.Tensor
            a tensor of audio samples

        key_prefix: str
            the prefix to use for keys in Tensorboard logging (if applicable)

        lens: torch.Tensor
            relative sample lengths

        """
        if key_prefix is None:
            key_prefix = ""
        if lens is None:
            lens = torch.ones(
                len(spectrogram_samples), device=spectrogram_samples.device
            )
        if self.hparams.use_tensorboard:
            for sample in spectrogram_samples:
                self.hparams.tensorboard_train_logger.log_figure(
                    f"{key_prefix}spectrogram", sample
                )
            if wav_samples is not None:
                max_len = wav_samples.size(-1)
                lens_full = (lens * max_len).int()
                for wav_sample, sample_len in zip(wav_samples, lens_full):
                    self.tb_writer.add_audio(
                        f"{key_prefix}audio", wav_sample[:, :sample_len]
                    )

    @property
    def tb_writer(self):
        """Returns the raw TensorBoard logger writer"""
        return self.hparams.tensorboard_train_logger.writer


DATASET_SPLITS = ["train", "valid", "test"]


def load_dataset(hparams):
    dataset_splits = {}
    if os.path.exists(hparams["dataset"]):
        # Use a folder:
        for split_id in DATASET_SPLITS:
            split_path = os.path.join(hparams["dataset"], f"{split_id}.json")
            dataset_splits[
                split_id
            ] = sb.dataio.dataset.DynamicItemDataset.from_json(split_path)
    else:
        dataset = datasets.load_dataset(
            hparams["dataset"], cache_dir=hparams["data_folder"]
        )
        for split_id in DATASET_SPLITS:
            dataset_splits[
                split_id
            ] = sb.dataio.dataset.DynamicItemDataset.from_arrow_dataset(
                dataset[split_id],
                replacements={"data_root": hparams["data_folder"]},
            )
    return dataset_splits


def dataio_prep(hparams):
    """This function prepares the datasets to be used in the brain class.
    It also defines the data processing pipeline through user-defined functions.
    We expect `prepare_mini_librispeech` to have been called before this,
    so that the `train.json`, `valid.json`,  and `valid.json` manifest files
    are available.

    Arguments
    ---------
    hparams : dict
        This dictionary is loaded from the `train.yaml` file, and it includes
        all the hyperparameters needed for dataset construction and loading.

    Returns
    -------
    datasets : dict
        Contains two keys, "train" and "valid" that correspond
        to the appropriate DynamicItemDataset object.
    """

    resample = transforms.Resample(
        orig_freq=hparams["sample_rate_src"],
        new_freq=hparams["sample_rate_tgt"],
    )

    # Define audio pipeline
    @sb.utils.data_pipeline.takes("file_name")
    @sb.utils.data_pipeline.provides("sig")
    def audio_pipeline(wav):
        """Load the signal, and output it"""
        if not os.path.isabs(wav):
            wav = os.path.join(hparams["dataset"], wav)
        sig = sb.dataio.dataio.read_audio(wav)
        sig = resample(sig)
        return sig

    # Define datasets. We also connect the dataset with the data processing
    # functions defined above.
<<<<<<< HEAD
    dataset = datasets.load_dataset(hparams["dataset"])

    datasets_splits = {}
    if not hparams["overfit_test"]:
        hparams["dataloader_options"]["shuffle"] = True
    for split_id in DATASET_SPLITS:
        datasets_splits[
            split_id
        ] = sb.dataio.dataset.DynamicItemDataset.from_arrow_dataset(
            dataset[split_id],
            replacements={"data_root": hparams["data_folder"]},
            dynamic_items=[audio_pipeline],
            output_keys=["file_name", "sig", "digit", "speaker_id"],
        )
=======
>>>>>>> e5b0fa0e

    dataset_splits = load_dataset(hparams)
    dataset_splits_values = dataset_splits.values()

    sb.dataio.dataset.set_output_keys(
        dataset_splits_values, ["file_name", "sig", "digit", "speaker_id"]
    )
    sb.dataio.dataset.add_dynamic_item(dataset_splits_values, audio_pipeline)

    train_split = dataset_splits["train"]
    data_count = None
    if hparams["overfit_test"]:
        sample_count = hparams["overfit_test_sample_count"]
        epoch_data_count = hparams["overfit_test_epoch_data_count"]
        num_repetitions = math.ceil(epoch_data_count / sample_count)
        overfit_samples = train_split.data_ids[:sample_count] * num_repetitions
        overfit_samples = overfit_samples[:epoch_data_count]
        train_split.data_ids = overfit_samples
    elif hparams["train_data_count"] is not None:
        data_count = hparams["train_data_count"]
        train_split.data_ids = train_split.data_ids[:data_count]

    return dataset_splits


def non_batch_dims(sample):
    """Returns all dimensons of the specified tensor
    except the batch dimension

    Arguments
    ---------
    sample: torch.Tensor
        an arbitrary tensor

    Returns
    -------
    dims: list
        a list of dimensions
    """
    return list(range(1, sample.dim()))


def masked_mean(sample, mask=None):
    """A metric function that computes the mean of each sample, excluding
    padding

    Arguments
    ---------
    samples: torch.Tensor
        a tensor of spectrograms

    mask: torch.Tensor
        a length mask

    Returns
    -------
    result: torch.Tensor
        a tensor fo means
    """
    if mask is None:
        mask = torch.ones_like(sample).bool()
    dims = non_batch_dims(sample)
    return (sample * mask).sum(dim=dims) / mask.expand_as(sample).sum(dim=dims)


def masked_std(sample, mask=None):
    """A metric function that computes the standard deviation of each
    sample, excluding padding

    Arguments
    ---------
    samples: torch.Tensor
        a tensor of spectrograms

    mask: torch.Tensor
        a length mask

    Returns
    -------
    result: torch.Tensor
        a tensor fo means
    """
    if mask is None:
        mask = torch.ones_like(sample).bool()
    dims = non_batch_dims(sample)
    mean = unsqueeze_as(masked_mean(sample, mask), sample)
    diff_sq = ((sample - mean) * mask) ** 2
    return (
        diff_sq.sum(dim=dims) / (mask.expand_as(diff_sq).sum(dim=dims) - 1)
    ).sqrt()


def masked_min(sample, mask=None):
    """A metric function that computes the minimum of each sample

    Arguments
    ---------
    samples: torch.Tensor
        a tensor of spectrograms

    mask: torch.Tensor
        a length mask

    Returns
    -------
    result: torch.Tensor
        a tensor fo means
    """
    if mask is None:
        mask = torch.ones_like(sample).bool()
    dims = non_batch_dims(sample)
    return sample.masked_fill(~mask.bool(), torch.inf).amin(dim=dims)


def masked_max(sample, mask=None):
    """A metric function that computes the minimum of each sample

    Arguments
    ---------
    samples: torch.Tensor
        a tensor of spectrograms

    mask: torch.Tensor
        a length mask

    Returns
    -------
    result: torch.Tensor
        a tensor fo means
    """
    if mask is None:
        mask = torch.ones_like(sample).bool()
    dims = non_batch_dims(sample)
    return sample.masked_fill(~mask.bool(), -torch.inf).amax(dim=dims)


def dist_stats(sample, mask=None):
    """Returns standard distribution statistics (mean, std, min, max)
    

    Arguments
    ---------
    samples: torch.Tensor
        a tensor of spectrograms

    mask: torch.Tensor
        a length mask

    Returns
    -------
    result: torch.Tensor
        a tensor fo means
    """
    return {
        "mean": masked_mean(sample, mask),
        "std": masked_std(sample, mask),
        "min": masked_min(sample, mask),
        "max": masked_max(sample, mask)
    }


def check_tensorboard(hparams):
    """Checks whether Tensorboard is enabled and initializes the logger if it is

    Arguments
    ---------
    hparams: dict
        the hyperparameter dictionary
    """
    if hparams["use_tensorboard"]:
        try:
            from speechbrain.utils.train_logger import TensorboardLogger

            hparams["tensorboard_train_logger"] = TensorboardLogger(
                hparams["tensorboard_logs"]
            )
        except ImportError:
            logger.warning(
                "Could not enable TensorBoard logging - TensorBoard is not available"
            )
            hparams["use_tensorboard"] = False


# Recipe begins!
if __name__ == "__main__":

    # Reading command line arguments.
    hparams_file, run_opts, overrides = sb.parse_arguments(sys.argv[1:])

    # Initialize ddp (useful only for multi-GPU DDP training).
    sb.utils.distributed.ddp_init_group(run_opts)

    # Load hyperparameters file with command-line overrides.
    with open(hparams_file) as fin:
        hparams = load_hyperpyyaml(fin, overrides)

    # Check whether Tensorboard is available and enabled
    check_tensorboard(hparams)

    # Create experiment directory
    sb.create_experiment_directory(
        experiment_directory=hparams["output_folder"],
        hyperparams_to_save=hparams_file,
        overrides=overrides,
    )

    # Create dataset objects "train", "valid", and "test".
    diffusion_datasets = dataio_prep(hparams)

    # Initialize the Brain object to prepare for mask training.
    diffusion_brain = DiffusionBrain(
        modules=hparams["modules"],
        opt_class=hparams["opt_class"],
        hparams=hparams,
        run_opts=run_opts,
        checkpointer=hparams["checkpointer"],
    )

    # The `fit()` method iterates the training loop, calling the methods
    # necessary to update the parameters of the model. Since all objects
    # with changing state are managed by the Checkpointer, training can be
    # stopped at any point, and will be resumed on next call.
    diffusion_brain.fit(
        epoch_counter=diffusion_brain.hparams.epoch_counter,
        train_set=diffusion_datasets["train"],
        valid_set=diffusion_datasets["valid"],
        train_loader_kwargs=hparams["dataloader_options"],
        valid_loader_kwargs=hparams["dataloader_options"],
    )

    # Load the best checkpoint for evaluation
    test_stats = diffusion_brain.evaluate(
        test_set=diffusion_datasets["test"],
        min_key="error",
        test_loader_kwargs=hparams["dataloader_options"],
    )<|MERGE_RESOLUTION|>--- conflicted
+++ resolved
@@ -793,23 +793,6 @@
 
     # Define datasets. We also connect the dataset with the data processing
     # functions defined above.
-<<<<<<< HEAD
-    dataset = datasets.load_dataset(hparams["dataset"])
-
-    datasets_splits = {}
-    if not hparams["overfit_test"]:
-        hparams["dataloader_options"]["shuffle"] = True
-    for split_id in DATASET_SPLITS:
-        datasets_splits[
-            split_id
-        ] = sb.dataio.dataset.DynamicItemDataset.from_arrow_dataset(
-            dataset[split_id],
-            replacements={"data_root": hparams["data_folder"]},
-            dynamic_items=[audio_pipeline],
-            output_keys=["file_name", "sig", "digit", "speaker_id"],
-        )
-=======
->>>>>>> e5b0fa0e
 
     dataset_splits = load_dataset(hparams)
     dataset_splits_values = dataset_splits.values()
