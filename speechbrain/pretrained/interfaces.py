"""Defines interfaces for simple inference with pretrained models

Authors:
 * Aku Rouhe 2021
 * Peter Plantinga 2021
 * Loren Lugosch 2020
 * Mirco Ravanelli 2020
 * Titouan Parcollet 2021
 * Abdel Heba 2021
 * Andreas Nautsch 2022, 2023
 * Pooneh Mousavi 2023
 * Sylvain de Langen 2023
 * Adel Moumen 2023
 * Pradnya Kandarkar 2023
"""
import logging
import hashlib
import os
import random
import re
import sys
import warnings
import speechbrain
import torch
import torchaudio
import sentencepiece
from types import SimpleNamespace
from torch.nn import SyncBatchNorm
from torch.nn import DataParallel as DP
from hyperpyyaml import load_hyperpyyaml
from copy import copy
from speechbrain.pretrained.fetching import fetch
from speechbrain.dataio.preprocess import AudioNormalizer
import torch.nn.functional as F
from torch.nn.parallel import DistributedDataParallel as DDP
from speechbrain.utils.data_utils import split_path
from speechbrain.utils.distributed import run_on_main
from speechbrain.dataio.batch import PaddedBatch, PaddedData
from speechbrain.utils.data_pipeline import DataPipeline
from speechbrain.utils.callchains import lengths_arg_exists
from speechbrain.utils.superpowers import import_from_path
from speechbrain.dataio.dataio import length_to_mask
from speechbrain.processing.NMF import spectral_phase
<<<<<<< HEAD
from speechbrain.utils.text_to_sequence import text_to_sequence
=======
from itertools import chain
>>>>>>> 013cec10

logger = logging.getLogger(__name__)


def foreign_class(
    source,
    hparams_file="hyperparams.yaml",
    pymodule_file="custom.py",
    classname="CustomInterface",
    overrides={},
    savedir=None,
    use_auth_token=False,
    download_only=False,
    **kwargs,
):
    """Fetch and load an interface from an outside source

    The source can be a location on the filesystem or online/huggingface

    The pymodule file should contain a class with the given classname. An
    instance of that class is returned. The idea is to have a custom Pretrained
    subclass in the file. The pymodule file is also added to the python path
    before the Hyperparams YAML file is loaded, so it can contain any custom
    implementations that are needed.

    The hyperparams file should contain a "modules" key, which is a
    dictionary of torch modules used for computation.

    The hyperparams file should contain a "pretrainer" key, which is a
    speechbrain.utils.parameter_transfer.Pretrainer

    Arguments
    ---------
    source : str or Path or FetchSource
        The location to use for finding the model. See
        ``speechbrain.pretrained.fetching.fetch`` for details.
    hparams_file : str
        The name of the hyperparameters file to use for constructing
        the modules necessary for inference. Must contain two keys:
        "modules" and "pretrainer", as described.
    pymodule_file : str
        The name of the Python file that should be fetched.
    classname : str
        The name of the Class, of which an instance is created and returned
    overrides : dict
        Any changes to make to the hparams file when it is loaded.
    savedir : str or Path
        Where to put the pretraining material. If not given, will use
        ./pretrained_models/<class-name>-hash(source).
    use_auth_token : bool (default: False)
        If true Hugginface's auth_token will be used to load private models from the HuggingFace Hub,
        default is False because the majority of models are public.
    download_only : bool (default: False)
        If true, class and instance creation is skipped.

    Returns
    -------
    object
        An instance of a class with the given classname from the given pymodule file.
    """
    if savedir is None:
        savedir = f"./pretrained_models/{classname}-{hashlib.md5(source.encode('UTF-8', errors='replace')).hexdigest()}"
    hparams_local_path = fetch(
        filename=hparams_file,
        source=source,
        savedir=savedir,
        overwrite=False,
        save_filename=None,
        use_auth_token=use_auth_token,
        revision=None,
    )
    pymodule_local_path = fetch(
        filename=pymodule_file,
        source=source,
        savedir=savedir,
        overwrite=False,
        save_filename=None,
        use_auth_token=use_auth_token,
        revision=None,
    )
    sys.path.append(str(pymodule_local_path.parent))

    # Load the modules:
    with open(hparams_local_path) as fin:
        hparams = load_hyperpyyaml(fin, overrides)

    # Pretraining:
    pretrainer = hparams["pretrainer"]
    pretrainer.set_collect_in(savedir)
    # For distributed setups, have this here:
    run_on_main(
        pretrainer.collect_files, kwargs={"default_source": source},
    )
    # Load on the CPU. Later the params can be moved elsewhere by specifying
    if not download_only:
        # run_opts={"device": ...}
        pretrainer.load_collected(device="cpu")

        # Import class and create instance
        module = import_from_path(pymodule_local_path)
        cls = getattr(module, classname)
        return cls(modules=hparams["modules"], hparams=hparams, **kwargs)


class Pretrained(torch.nn.Module):
    """Takes a trained model and makes predictions on new data.

    This is a base class which handles some common boilerplate.
    It intentionally has an interface similar to ``Brain`` - these base
    classes handle similar things.

    Subclasses of Pretrained should implement the actual logic of how
    the pretrained system runs, and add methods with descriptive names
    (e.g. transcribe_file() for ASR).

    Pretrained is a torch.nn.Module so that methods like .to() or .eval() can
    work. Subclasses should provide a suitable forward() implementation: by
    convention, it should be a method that takes a batch of audio signals and
    runs the full model (as applicable).

    Arguments
    ---------
    modules : dict of str:torch.nn.Module pairs
        The Torch modules that make up the learned system. These can be treated
        in special ways (put on the right device, frozen, etc.). These are available
        as attributes under ``self.mods``, like self.mods.model(x)
    hparams : dict
        Each key:value pair should consist of a string key and a hyperparameter
        that is used within the overridden methods. These will
        be accessible via an ``hparams`` attribute, using "dot" notation:
        e.g., self.hparams.model(x).
    run_opts : dict
        Options parsed from command line. See ``speechbrain.parse_arguments()``.
        List that are supported here:
         * device
         * data_parallel_count
         * data_parallel_backend
         * distributed_launch
         * distributed_backend
         * jit
         * jit_module_keys
         * compule
         * compile_module_keys
         * compile_mode
         * compile_using_fullgraph
         * compile_using_dynamic_shape_tracing
    freeze_params : bool
        To freeze (requires_grad=False) parameters or not. Normally in inference
        you want to freeze the params. Also calls .eval() on all modules.
    """

    HPARAMS_NEEDED = []
    MODULES_NEEDED = []

    def __init__(
        self, modules=None, hparams=None, run_opts=None, freeze_params=True
    ):
        super().__init__()
        # Arguments passed via the run opts dictionary. Set a limited
        # number of these, since some don't apply to inference.
        run_opt_defaults = {
            "device": "cpu",
            "data_parallel_count": -1,
            "data_parallel_backend": False,
            "distributed_launch": False,
            "distributed_backend": "nccl",
            "jit": False,
            "jit_module_keys": None,
            "compile": False,
            "compile_module_keys": None,
            "compile_mode": "reduce-overhead",
            "compile_using_fullgraph": False,
            "compile_using_dynamic_shape_tracing": False,
        }
        for arg, default in run_opt_defaults.items():
            if run_opts is not None and arg in run_opts:
                setattr(self, arg, run_opts[arg])
            else:
                # If any arg from run_opt_defaults exist in hparams and
                # not in command line args "run_opts"
                if hparams is not None and arg in hparams:
                    setattr(self, arg, hparams[arg])
                else:
                    setattr(self, arg, default)

        # Put modules on the right device, accessible with dot notation
        self.mods = torch.nn.ModuleDict(modules)
        for module in self.mods.values():
            if module is not None:
                module.to(self.device)

        # Check MODULES_NEEDED and HPARAMS_NEEDED and
        # make hyperparams available with dot notation
        if self.HPARAMS_NEEDED and hparams is None:
            raise ValueError("Need to provide hparams dict.")
        if hparams is not None:
            # Also first check that all required params are found:
            for hp in self.HPARAMS_NEEDED:
                if hp not in hparams:
                    raise ValueError(f"Need hparams['{hp}']")
            self.hparams = SimpleNamespace(**hparams)

        # Prepare modules for computation, e.g. jit
        self._prepare_modules(freeze_params)

        # Audio normalization
        self.audio_normalizer = hparams.get(
            "audio_normalizer", AudioNormalizer()
        )

    def _prepare_modules(self, freeze_params):
        """Prepare modules for computation, e.g. jit.

        Arguments
        ---------
        freeze_params : bool
            Whether to freeze the parameters and call ``eval()``.
        """

        # Make jit-able
        self._compile()
        self._wrap_distributed()

        # If we don't want to backprop, freeze the pretrained parameters
        if freeze_params:
            self.mods.eval()
            for p in self.mods.parameters():
                p.requires_grad = False

    def load_audio(self, path, savedir="audio_cache", **kwargs):
        """Load an audio file with this model's input spec

        When using a speech model, it is important to use the same type of data,
        as was used to train the model. This means for example using the same
        sampling rate and number of channels. It is, however, possible to
        convert a file from a higher sampling rate to a lower one (downsampling).
        Similarly, it is simple to downmix a stereo file to mono.
        The path can be a local path, a web url, or a link to a huggingface repo.
        """
        source, fl = split_path(path)
        kwargs = copy(kwargs)  # shallow copy of references only
        channels_first = kwargs.pop(
            "channels_first", False
        )  # False as default value: SB consistent tensor format
        if kwargs:
            fetch_kwargs = dict()
            for key in [
                "overwrite",
                "save_filename",
                "use_auth_token",
                "revision",
                "cache_dir",
                "silent_local_fetch",
            ]:
                if key in kwargs:
                    fetch_kwargs[key] = kwargs.pop(key)
            path = fetch(fl, source=source, savedir=savedir, **fetch_kwargs)
        else:
            path = fetch(fl, source=source, savedir=savedir)
        signal, sr = torchaudio.load(
            str(path), channels_first=channels_first, **kwargs
        )
        return self.audio_normalizer(signal, sr)

    def _compile(self):
        """Compile requested modules with either JIT or TorchInductor."""
        compile_available = hasattr(torch, "compile")

        if not compile_available and self.compile_module_keys is not None:
            raise ValueError(
                "'compile_module_keys' specified, but this install of PyTorch "
                "seems to be too old to support it."
            )

        # Modules to compile with torch.compile
        compile_module_keys = set()
        if self.compile:
            if self.compile_module_keys is None:
                compile_module_keys = set(self.mods)
            else:
                compile_module_keys = set(self.compile_module_keys)
                logger.warning(
                    "--compile and --compile_module_keys are both specified. "
                    "Only modules specified in --compile_module_keys will be compiled."
                )

        # Modules to compile with jit
        jit_module_keys = set()
        if self.jit:
            if self.jit_module_keys is None:
                jit_module_keys = set(self.mods)
            else:
                jit_module_keys = set(self.jit_module_keys)
                logger.warning(
                    "--jit and --jit_module_keys are both specified. "
                    "Only modules specified in --jit_module_keys will be compiled."
                )

        # find missing keys
        for name in compile_module_keys | jit_module_keys:
            if name not in self.mods:
                raise ValueError(
                    f"module {name} is not defined in your hparams file."
                )

        # try 'torch.compile', remove successful compiles from JIT list
        for name in compile_module_keys:
            try:
                module = torch.compile(
                    self.mods[name],
                    mode=self.compile_mode,
                    fullgraph=self.compile_using_fullgraph,
                    dynamic=self.compile_using_dynamic_shape_tracing,
                )
            except Exception as e:
                logger.warning(
                    f"'{name}' in 'compile_module_keys' failed to compile "
                    f"and will be skipped (may fallback onto JIT, if "
                    f"specified): {e}"
                )
                continue

            self.mods[name] = module.to(self.device)
            jit_module_keys.discard(name)

        for name in jit_module_keys:
            module = torch.jit.script(self.mods[name])
            self.mods[name] = module.to(self.device)

    def _compile_jit(self):
        warnings.warn("'_compile_jit' is deprecated; use '_compile' instead")
        self._compile()

    def _wrap_distributed(self):
        """Wrap modules with distributed wrapper when requested."""
        if not self.distributed_launch and not self.data_parallel_backend:
            return
        elif self.distributed_launch:
            for name, module in self.mods.items():
                if any(p.requires_grad for p in module.parameters()):
                    # for ddp, all module must run on same GPU
                    module = SyncBatchNorm.convert_sync_batchnorm(module)
                    module = DDP(module, device_ids=[self.device])
                    self.mods[name] = module
        else:
            # data_parallel_backend
            for name, module in self.mods.items():
                if any(p.requires_grad for p in module.parameters()):
                    # if distributed_count = -1 then use all gpus
                    # otherwise, specify the set of gpu to use
                    if self.data_parallel_count == -1:
                        module = DP(module)
                    else:
                        module = DP(
                            module, [i for i in range(self.data_parallel_count)]
                        )
                    self.mods[name] = module

    @classmethod
    def from_hparams(
        cls,
        source,
        hparams_file="hyperparams.yaml",
        pymodule_file="custom.py",
        overrides={},
        savedir=None,
        use_auth_token=False,
        revision=None,
        download_only=False,
        **kwargs,
    ):
        """Fetch and load based from outside source based on HyperPyYAML file

        The source can be a location on the filesystem or online/huggingface

        You can use the pymodule_file to include any custom implementations
        that are needed: if that file exists, then its location is added to
        sys.path before Hyperparams YAML is loaded, so it can be referenced
        in the YAML.

        The hyperparams file should contain a "modules" key, which is a
        dictionary of torch modules used for computation.

        The hyperparams file should contain a "pretrainer" key, which is a
        speechbrain.utils.parameter_transfer.Pretrainer

        Arguments
        ---------
        source : str or Path or FetchSource
            The location to use for finding the model. See
            ``speechbrain.pretrained.fetching.fetch`` for details.
        hparams_file : str
            The name of the hyperparameters file to use for constructing
            the modules necessary for inference. Must contain two keys:
            "modules" and "pretrainer", as described.
        pymodule_file : str
            A Python file can be fetched. This allows any custom
            implementations to be included. The file's location is added to
            sys.path before the hyperparams YAML file is loaded, so it can be
            referenced in YAML.
            This is optional, but has a default: "custom.py". If the default
            file is not found, this is simply ignored, but if you give a
            different filename, then this will raise in case the file is not
            found.
        overrides : dict
            Any changes to make to the hparams file when it is loaded.
        savedir : str or Path
            Where to put the pretraining material. If not given, will use
            ./pretrained_models/<class-name>-hash(source).
        use_auth_token : bool (default: False)
            If true Hugginface's auth_token will be used to load private models from the HuggingFace Hub,
            default is False because the majority of models are public.
        revision : str
            The model revision corresponding to the HuggingFace Hub model revision.
            This is particularly useful if you wish to pin your code to a particular
            version of a model hosted at HuggingFace.
        download_only : bool (default: False)
            If true, class and instance creation is skipped.
        """
        if savedir is None:
            clsname = cls.__name__
            savedir = f"./pretrained_models/{clsname}-{hashlib.md5(source.encode('UTF-8', errors='replace')).hexdigest()}"
        hparams_local_path = fetch(
            filename=hparams_file,
            source=source,
            savedir=savedir,
            overwrite=False,
            save_filename=None,
            use_auth_token=use_auth_token,
            revision=revision,
        )
        try:
            pymodule_local_path = fetch(
                filename=pymodule_file,
                source=source,
                savedir=savedir,
                overwrite=False,
                save_filename=None,
                use_auth_token=use_auth_token,
                revision=revision,
            )
            sys.path.append(str(pymodule_local_path.parent))
        except ValueError:
            if pymodule_file == "custom.py":
                # The optional custom Python module file did not exist
                # and had the default name
                pass
            else:
                # Custom Python module file not found, but some other
                # filename than the default was given.
                raise

        # Load the modules:
        with open(hparams_local_path) as fin:
            hparams = load_hyperpyyaml(fin, overrides)

        # Pretraining:
        pretrainer = hparams["pretrainer"]
        pretrainer.set_collect_in(savedir)
        # For distributed setups, have this here:
        run_on_main(
            pretrainer.collect_files, kwargs={"default_source": source},
        )
        # Load on the CPU. Later the params can be moved elsewhere by specifying
        if not download_only:
            # run_opts={"device": ...}
            pretrainer.load_collected(device="cpu")

            # Now return the system
            return cls(hparams["modules"], hparams, **kwargs)


class EndToEndSLU(Pretrained):
    """An end-to-end SLU model.

    The class can be used either to run only the encoder (encode()) to extract
    features or to run the entire model (decode()) to map the speech to its semantics.

    Example
    -------
    >>> from speechbrain.pretrained import EndToEndSLU
    >>> tmpdir = getfixture("tmpdir")
    >>> slu_model = EndToEndSLU.from_hparams(
    ...     source="speechbrain/slu-timers-and-such-direct-librispeech-asr",
    ...     savedir=tmpdir,
    ... )
    >>> slu_model.decode_file("tests/samples/single-mic/example6.wav")
    "{'intent': 'SimpleMath', 'slots': {'number1': 37.67, 'number2': 75.7, 'op': ' minus '}}"
    """

    HPARAMS_NEEDED = ["tokenizer", "asr_model_source"]
    MODULES_NEEDED = ["slu_enc", "beam_searcher"]

    def __init__(self, *args, **kwargs):
        super().__init__(*args, **kwargs)
        self.tokenizer = self.hparams.tokenizer
        self.asr_model = EncoderDecoderASR.from_hparams(
            source=self.hparams.asr_model_source,
            run_opts={"device": self.device},
        )

    def decode_file(self, path, **kwargs):
        """Maps the given audio file to a string representing the
        semantic dictionary for the utterance.

        Arguments
        ---------
        path : str
            Path to audio file to decode.

        Returns
        -------
        str
            The predicted semantics.
        """
        waveform = self.load_audio(path, **kwargs)
        waveform = waveform.to(self.device)
        # Fake a batch:
        batch = waveform.unsqueeze(0)
        rel_length = torch.tensor([1.0])
        predicted_words, predicted_tokens = self.decode_batch(batch, rel_length)
        return predicted_words[0]

    def encode_batch(self, wavs, wav_lens):
        """Encodes the input audio into a sequence of hidden states

        Arguments
        ---------
        wavs : torch.Tensor
            Batch of waveforms [batch, time, channels] or [batch, time]
            depending on the model.
        wav_lens : torch.Tensor
            Lengths of the waveforms relative to the longest one in the
            batch, tensor of shape [batch]. The longest one should have
            relative length 1.0 and others len(waveform) / max_length.
            Used for ignoring padding.

        Returns
        -------
        torch.Tensor
            The encoded batch
        """
        wavs = wavs.float()
        wavs, wav_lens = wavs.to(self.device), wav_lens.to(self.device)
        ASR_encoder_out = self.asr_model.encode_batch(wavs.detach(), wav_lens)
        encoder_out = self.mods.slu_enc(ASR_encoder_out)
        return encoder_out

    def decode_batch(self, wavs, wav_lens):
        """Maps the input audio to its semantics

        Arguments
        ---------
        wavs : torch.Tensor
            Batch of waveforms [batch, time, channels] or [batch, time]
            depending on the model.
        wav_lens : torch.Tensor
            Lengths of the waveforms relative to the longest one in the
            batch, tensor of shape [batch]. The longest one should have
            relative length 1.0 and others len(waveform) / max_length.
            Used for ignoring padding.

        Returns
        -------
        list
            Each waveform in the batch decoded.
        tensor
            Each predicted token id.
        """
        with torch.no_grad():
            wavs, wav_lens = wavs.to(self.device), wav_lens.to(self.device)
            encoder_out = self.encode_batch(wavs, wav_lens)
            predicted_tokens, scores = self.mods.beam_searcher(
                encoder_out, wav_lens
            )
            predicted_words = [
                self.tokenizer.decode_ids(token_seq)
                for token_seq in predicted_tokens
            ]
        return predicted_words, predicted_tokens

    def forward(self, wavs, wav_lens):
        """Runs full decoding - note: no gradients through decoding"""
        return self.decode_batch(wavs, wav_lens)


class EncoderDecoderASR(Pretrained):
    """A ready-to-use Encoder-Decoder ASR model

    The class can be used either to run only the encoder (encode()) to extract
    features or to run the entire encoder-decoder model
    (transcribe()) to transcribe speech. The given YAML must contain the fields
    specified in the *_NEEDED[] lists.

    Example
    -------
    >>> from speechbrain.pretrained import EncoderDecoderASR
    >>> tmpdir = getfixture("tmpdir")
    >>> asr_model = EncoderDecoderASR.from_hparams(
    ...     source="speechbrain/asr-crdnn-rnnlm-librispeech",
    ...     savedir=tmpdir,
    ... )
    >>> asr_model.transcribe_file("tests/samples/single-mic/example2.flac")
    "MY FATHER HAS REVEALED THE CULPRIT'S NAME"
    """

    HPARAMS_NEEDED = ["tokenizer"]
    MODULES_NEEDED = ["encoder", "decoder"]

    def __init__(self, *args, **kwargs):
        super().__init__(*args, **kwargs)
        self.tokenizer = self.hparams.tokenizer

    def transcribe_file(self, path, **kwargs):
        """Transcribes the given audiofile into a sequence of words.

        Arguments
        ---------
        path : str
            Path to audio file which to transcribe.

        Returns
        -------
        str
            The audiofile transcription produced by this ASR system.
        """
        waveform = self.load_audio(path, **kwargs)
        # Fake a batch:
        batch = waveform.unsqueeze(0)
        rel_length = torch.tensor([1.0])
        predicted_words, predicted_tokens = self.transcribe_batch(
            batch, rel_length
        )
        return predicted_words[0]

    def encode_batch(self, wavs, wav_lens):
        """Encodes the input audio into a sequence of hidden states

        The waveforms should already be in the model's desired format.
        You can call:
        ``normalized = EncoderDecoderASR.normalizer(signal, sample_rate)``
        to get a correctly converted signal in most cases.

        Arguments
        ---------
        wavs : torch.Tensor
            Batch of waveforms [batch, time, channels] or [batch, time]
            depending on the model.
        wav_lens : torch.Tensor
            Lengths of the waveforms relative to the longest one in the
            batch, tensor of shape [batch]. The longest one should have
            relative length 1.0 and others len(waveform) / max_length.
            Used for ignoring padding.

        Returns
        -------
        torch.Tensor
            The encoded batch
        """
        wavs = wavs.float()
        wavs, wav_lens = wavs.to(self.device), wav_lens.to(self.device)
        encoder_out = self.mods.encoder(wavs, wav_lens)
        return encoder_out

    def transcribe_batch(self, wavs, wav_lens):
        """Transcribes the input audio into a sequence of words

        The waveforms should already be in the model's desired format.
        You can call:
        ``normalized = EncoderDecoderASR.normalizer(signal, sample_rate)``
        to get a correctly converted signal in most cases.

        Arguments
        ---------
        wavs : torch.Tensor
            Batch of waveforms [batch, time, channels] or [batch, time]
            depending on the model.
        wav_lens : torch.Tensor
            Lengths of the waveforms relative to the longest one in the
            batch, tensor of shape [batch]. The longest one should have
            relative length 1.0 and others len(waveform) / max_length.
            Used for ignoring padding.

        Returns
        -------
        list
            Each waveform in the batch transcribed.
        tensor
            Each predicted token id.
        """
        with torch.no_grad():
            wav_lens = wav_lens.to(self.device)
            encoder_out = self.encode_batch(wavs, wav_lens)
            predicted_tokens, scores = self.mods.decoder(encoder_out, wav_lens)
            predicted_words = [
                self.tokenizer.decode_ids(token_seq)
                for token_seq in predicted_tokens
            ]
        return predicted_words, predicted_tokens

    def forward(self, wavs, wav_lens):
        """Runs full transcription - note: no gradients through decoding"""
        return self.transcribe_batch(wavs, wav_lens)


class WaveformEncoder(Pretrained):
    """A ready-to-use waveformEncoder model

    It can be used to wrap different embedding models such as SSL ones (wav2vec2)
    or speaker ones (Xvector) etc. Two functions are available: encode_batch and
    encode_file. They can be used to obtain the embeddings directly from an audio
    file or from a batch of audio tensors respectively.

    The given YAML must contain the fields specified in the *_NEEDED[] lists.

    Example
    -------
    >>> from speechbrain.pretrained import WaveformEncoder
    >>> tmpdir = getfixture("tmpdir")
    >>> ssl_model = WaveformEncoder.from_hparams(
    ...     source="speechbrain/ssl-wav2vec2-base-libri",
    ...     savedir=tmpdir,
    ... ) # doctest: +SKIP
    >>> ssl_model.encode_file("samples/audio_samples/example_fr.wav") # doctest: +SKIP
    """

    MODULES_NEEDED = ["encoder"]

    def __init__(self, *args, **kwargs):
        super().__init__(*args, **kwargs)

    def encode_file(self, path, **kwargs):
        """Encode the given audiofile into a sequence of embeddings.

        Arguments
        ---------
        path : str
            Path to audio file which to encode.

        Returns
        -------
        torch.Tensor
            The audiofile embeddings produced by this system.
        """
        waveform = self.load_audio(path, **kwargs)
        # Fake a batch:
        batch = waveform.unsqueeze(0)
        rel_length = torch.tensor([1.0])
        results = self.encode_batch(batch, rel_length)
        return results["embeddings"]

    def encode_batch(self, wavs, wav_lens):
        """Encodes the input audio into a sequence of hidden states

        The waveforms should already be in the model's desired format.

        Arguments
        ---------
        wavs : torch.Tensor
            Batch of waveforms [batch, time, channels] or [batch, time]
            depending on the model.
        wav_lens : torch.Tensor
            Lengths of the waveforms relative to the longest one in the
            batch, tensor of shape [batch]. The longest one should have
            relative length 1.0 and others len(waveform) / max_length.
            Used for ignoring padding.

        Returns
        -------
        torch.Tensor
            The encoded batch
        """
        wavs = wavs.float()
        wavs, wav_lens = wavs.to(self.device), wav_lens.to(self.device)
        encoder_out = self.mods.encoder(wavs, wav_lens)
        return encoder_out

    def forward(self, wavs, wav_lens):
        """Runs the encoder"""
        return self.encode_batch(wavs, wav_lens)


class EncoderASR(Pretrained):
    """A ready-to-use Encoder ASR model

    The class can be used either to run only the encoder (encode()) to extract
    features or to run the entire encoder + decoder function model
    (transcribe()) to transcribe speech. The given YAML must contain the fields
    specified in the *_NEEDED[] lists.

    Example
    -------
    >>> from speechbrain.pretrained import EncoderASR
    >>> tmpdir = getfixture("tmpdir")
    >>> asr_model = EncoderASR.from_hparams(
    ...     source="speechbrain/asr-wav2vec2-commonvoice-fr",
    ...     savedir=tmpdir,
    ... ) # doctest: +SKIP
    >>> asr_model.transcribe_file("samples/audio_samples/example_fr.wav") # doctest: +SKIP
    """

    HPARAMS_NEEDED = ["tokenizer", "decoding_function"]
    MODULES_NEEDED = ["encoder"]

    def __init__(self, *args, **kwargs):
        super().__init__(*args, **kwargs)

        self.tokenizer = self.hparams.tokenizer
        self.decoding_function = self.hparams.decoding_function

    def transcribe_file(self, path, **kwargs):
        """Transcribes the given audiofile into a sequence of words.

        Arguments
        ---------
        path : str
            Path to audio file which to transcribe.

        Returns
        -------
        str
            The audiofile transcription produced by this ASR system.
        """
        waveform = self.load_audio(path, **kwargs)
        # Fake a batch:
        batch = waveform.unsqueeze(0)
        rel_length = torch.tensor([1.0])
        predicted_words, predicted_tokens = self.transcribe_batch(
            batch, rel_length
        )
        return str(predicted_words[0])

    def encode_batch(self, wavs, wav_lens):
        """Encodes the input audio into a sequence of hidden states

        The waveforms should already be in the model's desired format.
        You can call:
        ``normalized = EncoderASR.normalizer(signal, sample_rate)``
        to get a correctly converted signal in most cases.

        Arguments
        ---------
        wavs : torch.Tensor
            Batch of waveforms [batch, time, channels] or [batch, time]
            depending on the model.
        wav_lens : torch.Tensor
            Lengths of the waveforms relative to the longest one in the
            batch, tensor of shape [batch]. The longest one should have
            relative length 1.0 and others len(waveform) / max_length.
            Used for ignoring padding.

        Returns
        -------
        torch.Tensor
            The encoded batch
        """
        wavs = wavs.float()
        wavs, wav_lens = wavs.to(self.device), wav_lens.to(self.device)
        encoder_out = self.mods.encoder(wavs, wav_lens)
        return encoder_out

    def transcribe_batch(self, wavs, wav_lens):
        """Transcribes the input audio into a sequence of words

        The waveforms should already be in the model's desired format.
        You can call:
        ``normalized = EncoderASR.normalizer(signal, sample_rate)``
        to get a correctly converted signal in most cases.

        Arguments
        ---------
        wavs : torch.Tensor
            Batch of waveforms [batch, time, channels] or [batch, time]
            depending on the model.
        wav_lens : torch.Tensor
            Lengths of the waveforms relative to the longest one in the
            batch, tensor of shape [batch]. The longest one should have
            relative length 1.0 and others len(waveform) / max_length.
            Used for ignoring padding.

        Returns
        -------
        list
            Each waveform in the batch transcribed.
        tensor
            Each predicted token id.
        """
        with torch.no_grad():
            wav_lens = wav_lens.to(self.device)
            encoder_out = self.encode_batch(wavs, wav_lens)
            predictions = self.decoding_function(encoder_out, wav_lens)
            if isinstance(
                self.tokenizer, speechbrain.dataio.encoder.CTCTextEncoder
            ):
                predicted_words = [
                    "".join(self.tokenizer.decode_ndim(token_seq))
                    for token_seq in predictions
                ]
            elif isinstance(
                self.tokenizer, sentencepiece.SentencePieceProcessor
            ):
                predicted_words = [
                    self.tokenizer.decode_ids(token_seq)
                    for token_seq in predictions
                ]
            else:
                raise ValueError(
                    "The tokenizer must be sentencepiece or CTCTextEncoder"
                )

        return predicted_words, predictions

    def forward(self, wavs, wav_lens):
        """Runs the encoder"""
        return self.encode_batch(wavs, wav_lens)


class EncoderClassifier(Pretrained):
    """A ready-to-use class for utterance-level classification (e.g, speaker-id,
    language-id, emotion recognition, keyword spotting, etc).

    The class assumes that an encoder called "embedding_model" and a model
    called "classifier" are defined in the yaml file. If you want to
    convert the predicted index into a corresponding text label, please
    provide the path of the label_encoder in a variable called 'lab_encoder_file'
    within the yaml.

    The class can be used either to run only the encoder (encode_batch()) to
    extract embeddings or to run a classification step (classify_batch()).
    ```

    Example
    -------
    >>> import torchaudio
    >>> from speechbrain.pretrained import EncoderClassifier
    >>> # Model is downloaded from the speechbrain HuggingFace repo
    >>> tmpdir = getfixture("tmpdir")
    >>> classifier = EncoderClassifier.from_hparams(
    ...     source="speechbrain/spkrec-ecapa-voxceleb",
    ...     savedir=tmpdir,
    ... )
    >>> classifier.hparams.label_encoder.ignore_len()

    >>> # Compute embeddings
    >>> signal, fs = torchaudio.load("tests/samples/single-mic/example1.wav")
    >>> embeddings = classifier.encode_batch(signal)

    >>> # Classification
    >>> prediction = classifier.classify_batch(signal)
    """

    MODULES_NEEDED = [
        "compute_features",
        "mean_var_norm",
        "embedding_model",
        "classifier",
    ]

    def __init__(self, *args, **kwargs):
        super().__init__(*args, **kwargs)

    def encode_batch(self, wavs, wav_lens=None, normalize=False):
        """Encodes the input audio into a single vector embedding.

        The waveforms should already be in the model's desired format.
        You can call:
        ``normalized = <this>.normalizer(signal, sample_rate)``
        to get a correctly converted signal in most cases.

        Arguments
        ---------
        wavs : torch.Tensor
            Batch of waveforms [batch, time, channels] or [batch, time]
            depending on the model. Make sure the sample rate is fs=16000 Hz.
        wav_lens : torch.Tensor
            Lengths of the waveforms relative to the longest one in the
            batch, tensor of shape [batch]. The longest one should have
            relative length 1.0 and others len(waveform) / max_length.
            Used for ignoring padding.
        normalize : bool
            If True, it normalizes the embeddings with the statistics
            contained in mean_var_norm_emb.

        Returns
        -------
        torch.Tensor
            The encoded batch
        """
        # Manage single waveforms in input
        if len(wavs.shape) == 1:
            wavs = wavs.unsqueeze(0)

        # Assign full length if wav_lens is not assigned
        if wav_lens is None:
            wav_lens = torch.ones(wavs.shape[0], device=self.device)

        # Storing waveform in the specified device
        wavs, wav_lens = wavs.to(self.device), wav_lens.to(self.device)
        wavs = wavs.float()

        # Computing features and embeddings
        feats = self.mods.compute_features(wavs)
        feats = self.mods.mean_var_norm(feats, wav_lens)
        embeddings = self.mods.embedding_model(feats, wav_lens)
        if normalize:
            embeddings = self.hparams.mean_var_norm_emb(
                embeddings, torch.ones(embeddings.shape[0], device=self.device)
            )
        return embeddings

    def classify_batch(self, wavs, wav_lens=None):
        """Performs classification on the top of the encoded features.

        It returns the posterior probabilities, the index and, if the label
        encoder is specified it also the text label.

        Arguments
        ---------
        wavs : torch.Tensor
            Batch of waveforms [batch, time, channels] or [batch, time]
            depending on the model. Make sure the sample rate is fs=16000 Hz.
        wav_lens : torch.Tensor
            Lengths of the waveforms relative to the longest one in the
            batch, tensor of shape [batch]. The longest one should have
            relative length 1.0 and others len(waveform) / max_length.
            Used for ignoring padding.

        Returns
        -------
        out_prob
            The log posterior probabilities of each class ([batch, N_class])
        score:
            It is the value of the log-posterior for the best class ([batch,])
        index
            The indexes of the best class ([batch,])
        text_lab:
            List with the text labels corresponding to the indexes.
            (label encoder should be provided).
        """
        emb = self.encode_batch(wavs, wav_lens)
        out_prob = self.mods.classifier(emb).squeeze(1)
        score, index = torch.max(out_prob, dim=-1)
        text_lab = self.hparams.label_encoder.decode_torch(index)
        return out_prob, score, index, text_lab

    def classify_file(self, path, **kwargs):
        """Classifies the given audiofile into the given set of labels.

        Arguments
        ---------
        path : str
            Path to audio file to classify.

        Returns
        -------
        out_prob
            The log posterior probabilities of each class ([batch, N_class])
        score:
            It is the value of the log-posterior for the best class ([batch,])
        index
            The indexes of the best class ([batch,])
        text_lab:
            List with the text labels corresponding to the indexes.
            (label encoder should be provided).
        """
        waveform = self.load_audio(path, **kwargs)
        # Fake a batch:
        batch = waveform.unsqueeze(0)
        rel_length = torch.tensor([1.0])
        emb = self.encode_batch(batch, rel_length)
        out_prob = self.mods.classifier(emb).squeeze(1)
        score, index = torch.max(out_prob, dim=-1)
        text_lab = self.hparams.label_encoder.decode_torch(index)
        return out_prob, score, index, text_lab

    def forward(self, wavs, wav_lens=None):
        """Runs the classification"""
        return self.classify_batch(wavs, wav_lens)


class SpeakerRecognition(EncoderClassifier):
    """A ready-to-use model for speaker recognition. It can be used to
    perform speaker verification with verify_batch().

    ```
    Example
    -------
    >>> import torchaudio
    >>> from speechbrain.pretrained import SpeakerRecognition
    >>> # Model is downloaded from the speechbrain HuggingFace repo
    >>> tmpdir = getfixture("tmpdir")
    >>> verification = SpeakerRecognition.from_hparams(
    ...     source="speechbrain/spkrec-ecapa-voxceleb",
    ...     savedir=tmpdir,
    ... )

    >>> # Perform verification
    >>> signal, fs = torchaudio.load("tests/samples/single-mic/example1.wav")
    >>> signal2, fs = torchaudio.load("tests/samples/single-mic/example2.flac")
    >>> score, prediction = verification.verify_batch(signal, signal2)
    """

    MODULES_NEEDED = [
        "compute_features",
        "mean_var_norm",
        "embedding_model",
        "mean_var_norm_emb",
    ]

    def __init__(self, *args, **kwargs):
        super().__init__(*args, **kwargs)
        self.similarity = torch.nn.CosineSimilarity(dim=-1, eps=1e-6)

    def verify_batch(
        self, wavs1, wavs2, wav1_lens=None, wav2_lens=None, threshold=0.25
    ):
        """Performs speaker verification with cosine distance.

        It returns the score and the decision (0 different speakers,
        1 same speakers).

        Arguments
        ---------
        wavs1 : Torch.Tensor
                Tensor containing the speech waveform1 (batch, time).
                Make sure the sample rate is fs=16000 Hz.
        wavs2 : Torch.Tensor
                Tensor containing the speech waveform2 (batch, time).
                Make sure the sample rate is fs=16000 Hz.
        wav1_lens: Torch.Tensor
                Tensor containing the relative length for each sentence
                in the length (e.g., [0.8 0.6 1.0])
        wav2_lens: Torch.Tensor
                Tensor containing the relative length for each sentence
                in the length (e.g., [0.8 0.6 1.0])
        threshold: Float
                Threshold applied to the cosine distance to decide if the
                speaker is different (0) or the same (1).

        Returns
        -------
        score
            The score associated to the binary verification output
            (cosine distance).
        prediction
            The prediction is 1 if the two signals in input are from the same
            speaker and 0 otherwise.
        """
        emb1 = self.encode_batch(wavs1, wav1_lens, normalize=False)
        emb2 = self.encode_batch(wavs2, wav2_lens, normalize=False)
        score = self.similarity(emb1, emb2)
        return score, score > threshold

    def verify_files(self, path_x, path_y, **kwargs):
        """Speaker verification with cosine distance

        Returns the score and the decision (0 different speakers,
        1 same speakers).

        Returns
        -------
        score
            The score associated to the binary verification output
            (cosine distance).
        prediction
            The prediction is 1 if the two signals in input are from the same
            speaker and 0 otherwise.
        """
        waveform_x = self.load_audio(path_x, **kwargs)
        waveform_y = self.load_audio(path_y, **kwargs)
        # Fake batches:
        batch_x = waveform_x.unsqueeze(0)
        batch_y = waveform_y.unsqueeze(0)
        # Verify:
        score, decision = self.verify_batch(batch_x, batch_y)
        # Squeeze:
        return score[0], decision[0]


class VAD(Pretrained):
    """A ready-to-use class for Voice Activity Detection (VAD) using a
    pre-trained model.

    Example
    -------
    >>> import torchaudio
    >>> from speechbrain.pretrained import VAD
    >>> # Model is downloaded from the speechbrain HuggingFace repo
    >>> tmpdir = getfixture("tmpdir")
    >>> VAD = VAD.from_hparams(
    ...     source="speechbrain/vad-crdnn-libriparty",
    ...     savedir=tmpdir,
    ... )

    >>> # Perform VAD
    >>> boundaries = VAD.get_speech_segments("tests/samples/single-mic/example1.wav")
    """

    HPARAMS_NEEDED = ["sample_rate", "time_resolution", "device"]

    MODULES_NEEDED = ["compute_features", "mean_var_norm", "model"]

    def __init__(self, *args, **kwargs):
        super().__init__(*args, **kwargs)
        self.time_resolution = self.hparams.time_resolution
        self.sample_rate = self.hparams.sample_rate

    def get_speech_prob_file(
        self,
        audio_file,
        large_chunk_size=30,
        small_chunk_size=10,
        overlap_small_chunk=False,
    ):
        """Outputs the frame-level speech probability of the input audio file
        using the neural model specified in the hparam file. To make this code
        both parallelizable and scalable to long sequences, it uses a
        double-windowing approach.  First, we sequentially read non-overlapping
        large chunks of the input signal.  We then split the large chunks into
        smaller chunks and we process them in parallel.

        Arguments
        ---------
        audio_file: path
            Path of the audio file containing the recording. The file is read
            with torchaudio.
        large_chunk_size: float
            Size (in seconds) of the large chunks that are read sequentially
            from the input audio file.
        small_chunk_size:
            Size (in seconds) of the small chunks extracted from the large ones.
            The audio signal is processed in parallel within the small chunks.
            Note that large_chunk_size/small_chunk_size must be an integer.
        overlap_small_chunk: bool
            True, creates overlapped small chunks. The probabilities of the
            overlapped chunks are combined using hamming windows.

        Returns
        -------
        prob_vad: torch.Tensor
            Tensor containing the frame-level speech probabilities for the
            input audio file.
        """
        # Getting the total size of the input file
        sample_rate, audio_len = self._get_audio_info(audio_file)

        if sample_rate != self.sample_rate:
            raise ValueError(
                "The detected sample rate is different from that set in the hparam file"
            )

        # Computing the length (in samples) of the large and small chunks
        long_chunk_len = int(sample_rate * large_chunk_size)
        small_chunk_len = int(sample_rate * small_chunk_size)

        # Setting the step size of the small chunk (50% overlapping windows are supported)
        small_chunk_step = small_chunk_size
        if overlap_small_chunk:
            small_chunk_step = small_chunk_size / 2

        # Computing the length (in sample) of the small_chunk step size
        small_chunk_len_step = int(sample_rate * small_chunk_step)

        # Loop over big chunks
        prob_chunks = []
        last_chunk = False
        begin_sample = 0
        while True:

            # Reading the big chunk
            large_chunk, fs = torchaudio.load(
                str(audio_file),
                frame_offset=begin_sample,
                num_frames=long_chunk_len,
            )
            large_chunk = large_chunk.to(self.device)

            # Manage padding of the last small chunk
            if last_chunk or large_chunk.shape[-1] < small_chunk_len:
                padding = torch.zeros(
                    1, small_chunk_len, device=large_chunk.device
                )
                large_chunk = torch.cat([large_chunk, padding], dim=1)

            # Splitting the big chunk into smaller (overlapped) ones
            small_chunks = torch.nn.functional.unfold(
                large_chunk.unsqueeze(1).unsqueeze(2),
                kernel_size=(1, small_chunk_len),
                stride=(1, small_chunk_len_step),
            )
            small_chunks = small_chunks.squeeze(0).transpose(0, 1)

            # Getting (in parallel) the frame-level speech probabilities
            small_chunks_prob = self.get_speech_prob_chunk(small_chunks)
            small_chunks_prob = small_chunks_prob[:, :-1, :]

            # Manage overlapping chunks
            if overlap_small_chunk:
                small_chunks_prob = self._manage_overlapped_chunks(
                    small_chunks_prob
                )

            # Prepare for folding
            small_chunks_prob = small_chunks_prob.permute(2, 1, 0)

            # Computing lengths in samples
            out_len = int(
                large_chunk.shape[-1] / (sample_rate * self.time_resolution)
            )
            kernel_len = int(small_chunk_size / self.time_resolution)
            step_len = int(small_chunk_step / self.time_resolution)

            # Folding the frame-level predictions
            small_chunks_prob = torch.nn.functional.fold(
                small_chunks_prob,
                output_size=(1, out_len),
                kernel_size=(1, kernel_len),
                stride=(1, step_len),
            )

            # Appending the frame-level speech probabilities of the large chunk
            small_chunks_prob = small_chunks_prob.squeeze(1).transpose(-1, -2)
            prob_chunks.append(small_chunks_prob)

            # Check stop condition
            if last_chunk:
                break

            # Update counter to process the next big chunk
            begin_sample = begin_sample + long_chunk_len

            # Check if the current chunk is the last one
            if begin_sample + long_chunk_len > audio_len:
                last_chunk = True

        # Converting the list to a tensor
        prob_vad = torch.cat(prob_chunks, dim=1)
        last_elem = int(audio_len / (self.time_resolution * sample_rate))
        prob_vad = prob_vad[:, 0:last_elem, :]

        return prob_vad

    def _manage_overlapped_chunks(self, small_chunks_prob):
        """This support function manages overlapped the case in which the
        small chunks have a 50% overlap."""

        # Weighting the frame-level probabilities with a hamming window
        # reduces uncertainty when overlapping chunks are used.
        hamming_window = torch.hamming_window(
            small_chunks_prob.shape[1], device=self.device
        )

        # First and last chunks require special care
        half_point = int(small_chunks_prob.shape[1] / 2)
        small_chunks_prob[0, half_point:] = small_chunks_prob[
            0, half_point:
        ] * hamming_window[half_point:].unsqueeze(1)
        small_chunks_prob[-1, 0:half_point] = small_chunks_prob[
            -1, 0:half_point
        ] * hamming_window[0:half_point].unsqueeze(1)

        # Applying the window to all the other probabilities
        small_chunks_prob[1:-1] = small_chunks_prob[
            1:-1
        ] * hamming_window.unsqueeze(0).unsqueeze(2)

        return small_chunks_prob

    def get_speech_prob_chunk(self, wavs, wav_lens=None):
        """Outputs the frame-level posterior probability for the input audio chunks
        Outputs close to zero refers to time steps with a low probability of speech
        activity, while outputs closer to one likely contain speech.

        Arguments
        ---------
        wavs : torch.Tensor
            Batch of waveforms [batch, time, channels] or [batch, time]
            depending on the model. Make sure the sample rate is fs=16000 Hz.
        wav_lens : torch.Tensor
            Lengths of the waveforms relative to the longest one in the
            batch, tensor of shape [batch]. The longest one should have
            relative length 1.0 and others len(waveform) / max_length.
            Used for ignoring padding.

        Returns
        -------
        torch.Tensor
            The encoded batch
        """
        # Manage single waveforms in input
        if len(wavs.shape) == 1:
            wavs = wavs.unsqueeze(0)

        # Assign full length if wav_lens is not assigned
        if wav_lens is None:
            wav_lens = torch.ones(wavs.shape[0], device=self.device)

        # Storing waveform in the specified device
        wavs, wav_lens = wavs.to(self.device), wav_lens.to(self.device)
        wavs = wavs.float()

        # Computing features and embeddings
        feats = self.mods.compute_features(wavs)
        feats = self.mods.mean_var_norm(feats, wav_lens)
        outputs = self.mods.cnn(feats)

        outputs = outputs.reshape(
            outputs.shape[0],
            outputs.shape[1],
            outputs.shape[2] * outputs.shape[3],
        )

        outputs, h = self.mods.rnn(outputs)
        outputs = self.mods.dnn(outputs)
        output_prob = torch.sigmoid(outputs)

        return output_prob

    def apply_threshold(
        self, vad_prob, activation_th=0.5, deactivation_th=0.25
    ):
        """Scans the frame-level speech probabilities and applies a threshold
        on them. Speech starts when a value larger than activation_th is
        detected, while it ends when observing a value lower than
        the deactivation_th.

        Arguments
        ---------
        vad_prob: torch.Tensor
            Frame-level speech probabilities.
        activation_th:  float
            Threshold for starting a speech segment.
        deactivation_th: float
            Threshold for ending a speech segment.

        Returns
        -------
        vad_th: torch.Tensor
            Tensor containing 1 for speech regions and 0 for non-speech regions.
        """
        vad_activation = (vad_prob >= activation_th).int()
        vad_deactivation = (vad_prob >= deactivation_th).int()
        vad_th = vad_activation + vad_deactivation

        # Loop over batches and time steps
        for batch in range(vad_th.shape[0]):
            for time_step in range(vad_th.shape[1] - 1):
                if (
                    vad_th[batch, time_step] == 2
                    and vad_th[batch, time_step + 1] == 1
                ):
                    vad_th[batch, time_step + 1] = 2

        vad_th[vad_th == 1] = 0
        vad_th[vad_th == 2] = 1
        return vad_th

    def get_boundaries(self, prob_th, output_value="seconds"):
        """Computes the time boundaries where speech activity is detected.
        It takes in input frame-level binary decisions
        (1 for speech, 0 for non-speech) and outputs the begin/end second
        (or sample) of each detected speech region.

        Arguments
        ---------
        prob_th: torch.Tensor
            Frame-level binary decisions (1 for speech frame, 0 for a
            non-speech one).  The tensor can be obtained from apply_threshold.
        output_value: 'seconds' or 'samples'
            When the option 'seconds' is set, the returned boundaries are in
            seconds, otherwise, it reports them in samples.

        Returns
        -------
        boundaries: torch.Tensor
            Tensor containing the start second (or sample) of speech segments
            in even positions and their corresponding end in odd positions
            (e.g, [1.0, 1.5, 5,.0 6.0] means that we have two speech segment;
             one from 1.0 to 1.5 seconds and another from 5.0 to 6.0 seconds).
        """
        # Shifting frame-levels binary decision by 1
        # This allows detecting changes in speech/non-speech activities
        prob_th_shifted = torch.roll(prob_th, dims=1, shifts=1)
        prob_th_shifted[:, 0, :] = 0
        prob_th = prob_th + prob_th_shifted

        # Needed to first and last time step
        prob_th[:, 0, :] = (prob_th[:, 0, :] >= 1).int()
        prob_th[:, -1, :] = (prob_th[:, -1, :] >= 1).int()

        # Fix edge cases (when a speech starts in the last frames)
        if (prob_th == 1).nonzero().shape[0] % 2 == 1:
            prob_th = torch.cat(
                (
                    prob_th,
                    torch.Tensor([1.0])
                    .unsqueeze(0)
                    .unsqueeze(2)
                    .to(self.device),
                ),
                dim=1,
            )

        # Where prob_th is 1 there is a change
        indexes = (prob_th == 1).nonzero()[:, 1].reshape(-1, 2)

        # Remove 1 from end samples
        indexes[:, -1] = indexes[:, -1] - 1

        # From indexes to samples
        seconds = (indexes * self.time_resolution).float()
        samples = (self.sample_rate * seconds).round().int()

        if output_value == "seconds":
            boundaries = seconds
        else:
            boundaries = samples
        return boundaries

    def merge_close_segments(self, boundaries, close_th=0.250):
        """Merges segments that are shorter than the given threshold.

        Arguments
        ---------
        boundaries : str
            Tensor containing the speech boundaries. It can be derived using the
            get_boundaries method.
        close_th: float
            If the distance between boundaries is smaller than close_th, the
            segments will be merged.

        Returns
        -------
        new_boundaries
            The new boundaries with the merged segments.
        """

        new_boundaries = []

        # Single segment case
        if boundaries.shape[0] == 0:
            return boundaries

        # Getting beg and end of previous segment
        prev_beg_seg = boundaries[0, 0].float()
        prev_end_seg = boundaries[0, 1].float()

        # Process all the segments
        for i in range(1, boundaries.shape[0]):
            beg_seg = boundaries[i, 0]
            segment_distance = beg_seg - prev_end_seg

            # Merging close segments
            if segment_distance <= close_th:
                prev_end_seg = boundaries[i, 1]

            else:
                # Appending new segments
                new_boundaries.append([prev_beg_seg, prev_end_seg])
                prev_beg_seg = beg_seg
                prev_end_seg = boundaries[i, 1]

        new_boundaries.append([prev_beg_seg, prev_end_seg])
        new_boundaries = torch.FloatTensor(new_boundaries).to(boundaries.device)
        return new_boundaries

    def remove_short_segments(self, boundaries, len_th=0.250):
        """Removes segments that are too short.

        Arguments
        ---------
        boundaries : torch.Tensor
            Tensor containing the speech boundaries. It can be derived using the
            get_boundaries method.
        len_th: float
            If the length of the segment is smaller than close_th, the segments
            will be merged.

        Returns
        -------
        new_boundaries
            The new boundaries without the short segments.
        """
        new_boundaries = []

        # Process the segments
        for i in range(boundaries.shape[0]):
            # Computing segment length
            seg_len = boundaries[i, 1] - boundaries[i, 0]

            # Accept segment only if longer than len_th
            if seg_len > len_th:
                new_boundaries.append([boundaries[i, 0], boundaries[i, 1]])
        new_boundaries = torch.FloatTensor(new_boundaries).to(boundaries.device)

        return new_boundaries

    def save_boundaries(
        self, boundaries, save_path=None, print_boundaries=True, audio_file=None
    ):
        """Saves the boundaries on a file (and/or prints them)  in a readable format.

        Arguments
        ---------
        boundaries: torch.Tensor
            Tensor containing the speech boundaries. It can be derived using the
            get_boundaries method.
        save_path: path
            When to store the text file containing the speech/non-speech intervals.
        print_boundaries: Bool
            Prints the speech/non-speech intervals in the standard outputs.
        audio_file: path
            Path of the audio file containing the recording. The file is read
            with torchaudio. It is used here to detect the length of the
            signal.
        """
        # Create a new file if needed
        if save_path is not None:
            f = open(save_path, mode="w", encoding="utf-8")

        # Getting the total size of the input file
        if audio_file is not None:
            sample_rate, audio_len = self._get_audio_info(audio_file)
            audio_len = audio_len / sample_rate

        # Setting the rights format for second- or sample-based boundaries
        if boundaries.dtype == torch.int:
            value_format = "% i"
        else:
            value_format = "% .2f "

        # Printing speech and non-speech intervals
        last_end = 0
        cnt_seg = 0
        for i in range(boundaries.shape[0]):
            begin_value = boundaries[i, 0]
            end_value = boundaries[i, 1]

            if last_end != begin_value:
                cnt_seg = cnt_seg + 1
                print_str = (
                    "segment_%03d " + value_format + value_format + "NON_SPEECH"
                )
                if print_boundaries:
                    print(print_str % (cnt_seg, last_end, begin_value))
                if save_path is not None:
                    f.write(print_str % (cnt_seg, last_end, begin_value) + "\n")

            cnt_seg = cnt_seg + 1
            print_str = "segment_%03d " + value_format + value_format + "SPEECH"
            if print_boundaries:
                print(print_str % (cnt_seg, begin_value, end_value))
            if save_path is not None:
                f.write(print_str % (cnt_seg, begin_value, end_value) + "\n")

            last_end = end_value

        # Managing last segment
        if audio_file is not None:
            if last_end < audio_len:
                cnt_seg = cnt_seg + 1
                print_str = (
                    "segment_%03d " + value_format + value_format + "NON_SPEECH"
                )
                if print_boundaries:
                    print(print_str % (cnt_seg, end_value, audio_len))
                if save_path is not None:
                    f.write(print_str % (cnt_seg, end_value, audio_len) + "\n")

        if save_path is not None:
            f.close()

    def energy_VAD(
        self,
        audio_file,
        boundaries,
        activation_th=0.5,
        deactivation_th=0.0,
        eps=1e-6,
    ):
        """Applies energy-based VAD within the detected speech segments.The neural
        network VAD often creates longer segments and tends to merge segments that
        are close with each other.

        The energy VAD post-processes can be useful for having a fine-grained voice
        activity detection.

        The energy VAD computes the energy within the small chunks. The energy is
        normalized within the segment to have mean 0.5 and +-0.5 of std.
        This helps to set the energy threshold.

        Arguments
        ---------
        audio_file: path
            Path of the audio file containing the recording. The file is read
            with torchaudio.
        boundaries : torch.Tensor
            Tensor containing the speech boundaries. It can be derived using the
            get_boundaries method.
        activation_th: float
            A new speech segment is started it the energy is above activation_th.
        deactivation_th: float
            The segment is considered ended when the energy is <= deactivation_th.
        eps: float
            Small constant for numerical stability.


        Returns
        -------
        new_boundaries
            The new boundaries that are post-processed by the energy VAD.
        """

        # Getting the total size of the input file
        sample_rate, audio_len = self._get_audio_info(audio_file)

        if sample_rate != self.sample_rate:
            raise ValueError(
                "The detected sample rate is different from that set in the hparam file"
            )

        # Computing the chunk length of the energy window
        chunk_len = int(self.time_resolution * sample_rate)
        new_boundaries = []

        # Processing speech segments
        for i in range(boundaries.shape[0]):
            begin_sample = int(boundaries[i, 0] * sample_rate)
            end_sample = int(boundaries[i, 1] * sample_rate)
            seg_len = end_sample - begin_sample

            # Reading the speech segment
            segment, _ = torchaudio.load(
                audio_file, frame_offset=begin_sample, num_frames=seg_len
            )

            # Create chunks
            segment_chunks = self.create_chunks(
                segment, chunk_size=chunk_len, chunk_stride=chunk_len
            )

            # Energy computation within each chunk
            energy_chunks = segment_chunks.abs().sum(-1) + eps
            energy_chunks = energy_chunks.log()

            # Energy normalization
            energy_chunks = (
                (energy_chunks - energy_chunks.mean())
                / (2 * energy_chunks.std())
            ) + 0.5
            energy_chunks = energy_chunks.unsqueeze(0).unsqueeze(2)

            # Apply threshold based on the energy value
            energy_vad = self.apply_threshold(
                energy_chunks,
                activation_th=activation_th,
                deactivation_th=deactivation_th,
            )

            # Get the boundaries
            energy_boundaries = self.get_boundaries(
                energy_vad, output_value="seconds"
            )

            # Get the final boundaries in the original signal
            for j in range(energy_boundaries.shape[0]):
                start_en = boundaries[i, 0] + energy_boundaries[j, 0]
                end_end = boundaries[i, 0] + energy_boundaries[j, 1]
                new_boundaries.append([start_en, end_end])

        # Convert boundaries to tensor
        new_boundaries = torch.FloatTensor(new_boundaries).to(boundaries.device)
        return new_boundaries

    def create_chunks(self, x, chunk_size=16384, chunk_stride=16384):
        """Splits the input into smaller chunks of size chunk_size with
        an overlap chunk_stride. The chunks are concatenated over
        the batch axis.

        Arguments
        ---------
        x: torch.Tensor
            Signal to split into chunks.
        chunk_size : str
            The size of each chunk.
        chunk_stride:
            The stride (hop) of each chunk.


        Returns
        -------
        x: torch.Tensor
            A new tensors with the chunks derived from the input signal.

        """
        x = x.unfold(1, chunk_size, chunk_stride)
        x = x.reshape(x.shape[0] * x.shape[1], -1)
        return x

    def _get_audio_info(self, audio_file):
        """Returns the sample rate and the length of the input audio file"""

        # Getting the total size of the input file
        metadata = torchaudio.info(str(audio_file))
        sample_rate = metadata.sample_rate
        audio_len = metadata.num_frames
        return sample_rate, audio_len

    def upsample_VAD(self, vad_out, audio_file, time_resolution=0.01):
        """Upsamples the output of the vad to help visualization. It creates a
        signal that is 1 when there is speech and 0 when there is no speech.
        The vad signal has the same resolution as the input one and can be
        opened with it (e.g, using audacity) to visually figure out VAD regions.

        Arguments
        ---------
        vad_out: torch.Tensor
            Tensor containing 1 for each frame of speech and 0 for each non-speech
            frame.
        audio_file: path
            The original audio file used to compute vad_out
        time_resolution : float
            Time resolution of the vad_out signal.

        Returns
        -------
        vad_signal
            The upsampled version of the vad_out tensor.
        """

        # Getting the total size of the input file
        sample_rate, sig_len = self._get_audio_info(audio_file)

        if sample_rate != self.sample_rate:
            raise ValueError(
                "The detected sample rate is different from that set in the hparam file"
            )

        beg_samp = 0
        step_size = int(time_resolution * sample_rate)
        end_samp = step_size
        index = 0

        # Initialize upsampled signal
        vad_signal = torch.zeros(1, sig_len, device=vad_out.device)

        # Upsample signal
        while end_samp < sig_len:
            vad_signal[0, beg_samp:end_samp] = vad_out[0, index, 0]
            index = index + 1
            beg_samp = beg_samp + step_size
            end_samp = beg_samp + step_size
        return vad_signal

    def upsample_boundaries(self, boundaries, audio_file):
        """Based on the input boundaries, this method creates a signal that is 1
        when there is speech and 0 when there is no speech.
        The vad signal has the same resolution as the input one and can be
        opened with it (e.g, using audacity) to visually figure out VAD regions.

        Arguments
        ---------
        boundaries: torch.Tensor
            Tensor containing the boundaries of the speech segments.
        audio_file: path
            The original audio file used to compute vad_out

        Returns
        -------
        vad_signal
            The output vad signal with the same resolution of the input one.
        """

        # Getting the total size of the input file
        sample_rate, sig_len = self._get_audio_info(audio_file)

        if sample_rate != self.sample_rate:
            raise ValueError(
                "The detected sample rate is different from that set in the hparam file"
            )

        # Initialization of the output signal
        vad_signal = torch.zeros(1, sig_len, device=boundaries.device)

        # Composing the vad signal from boundaries
        for i in range(boundaries.shape[0]):
            beg_sample = int(boundaries[i, 0] * sample_rate)
            end_sample = int(boundaries[i, 1] * sample_rate)
            vad_signal[0, beg_sample:end_sample] = 1.0
        return vad_signal

    def double_check_speech_segments(
        self, boundaries, audio_file, speech_th=0.5
    ):
        """Takes in input the boundaries of the detected speech segments and
        double checks (using the neural VAD) that they actually contain speech.

        Arguments
        ---------
        boundaries: torch.Tensor
            Tensor containing the boundaries of the speech segments.
        audio_file: path
            The original audio file used to compute vad_out.
        speech_th: float
            Threshold on the mean posterior probability over which speech is
            confirmed. Below that threshold, the segment is re-assigned to a
            non-speech region.

        Returns
        -------
        new_boundaries
            The boundaries of the segments where speech activity is confirmed.
        """

        # Getting the total size of the input file
        sample_rate, sig_len = self._get_audio_info(audio_file)

        # Double check the segments
        new_boundaries = []
        for i in range(boundaries.shape[0]):
            beg_sample = int(boundaries[i, 0] * sample_rate)
            end_sample = int(boundaries[i, 1] * sample_rate)
            len_seg = end_sample - beg_sample

            # Read the candidate speech segment
            segment, fs = torchaudio.load(
                str(audio_file), frame_offset=beg_sample, num_frames=len_seg
            )
            speech_prob = self.get_speech_prob_chunk(segment)
            if speech_prob.mean() > speech_th:
                # Accept this as a speech segment
                new_boundaries.append([boundaries[i, 0], boundaries[i, 1]])

        # Convert boundaries from list to tensor
        new_boundaries = torch.FloatTensor(new_boundaries).to(boundaries.device)
        return new_boundaries

    def get_segments(
        self, boundaries, audio_file, before_margin=0.1, after_margin=0.1
    ):
        """Returns a list containing all the detected speech segments.

        Arguments
        ---------
        boundaries: torch.Tensor
            Tensor containing the boundaries of the speech segments.
        audio_file: path
            The original audio file used to compute vad_out.
        before_margin: float
            Used to cut the segments samples a bit before the detected margin.
        after_margin: float
            Use to cut the segments samples a bit after the detected margin.

        Returns
        -------
        segments: list
            List containing the detected speech segments
        """
        sample_rate, sig_len = self._get_audio_info(audio_file)

        if sample_rate != self.sample_rate:
            raise ValueError(
                "The detected sample rate is different from that set in the hparam file"
            )

        segments = []
        for i in range(boundaries.shape[0]):
            beg_sample = boundaries[i, 0] * sample_rate
            end_sample = boundaries[i, 1] * sample_rate

            beg_sample = int(max(0, beg_sample - before_margin * sample_rate))
            end_sample = int(
                min(sig_len, end_sample + after_margin * sample_rate)
            )

            len_seg = end_sample - beg_sample
            vad_segment, fs = torchaudio.load(
                audio_file, frame_offset=beg_sample, num_frames=len_seg
            )
            segments.append(vad_segment)
        return segments

    def get_speech_segments(
        self,
        audio_file,
        large_chunk_size=30,
        small_chunk_size=10,
        overlap_small_chunk=False,
        apply_energy_VAD=False,
        double_check=True,
        close_th=0.250,
        len_th=0.250,
        activation_th=0.5,
        deactivation_th=0.25,
        en_activation_th=0.5,
        en_deactivation_th=0.0,
        speech_th=0.50,
    ):
        """Detects speech segments within the input file. The input signal can
        be both a short or a long recording. The function computes the
        posterior probabilities on large chunks (e.g, 30 sec), that are read
        sequentially (to avoid storing big signals in memory).
        Each large chunk is, in turn, split into smaller chunks (e.g, 10 seconds)
        that are processed in parallel. The pipeline for detecting the speech
        segments is the following:
            1- Compute posteriors probabilities at the frame level.
            2- Apply a threshold on the posterior probability.
            3- Derive candidate speech segments on top of that.
            4- Apply energy VAD within each candidate segment (optional).
            5- Merge segments that are too close.
            6- Remove segments that are too short.
            7- Double check speech segments (optional).


        Arguments
        ---------
        audio_file : str
            Path to audio file.
        large_chunk_size: float
            Size (in seconds) of the large chunks that are read sequentially
            from the input audio file.
        small_chunk_size: float
            Size (in seconds) of the small chunks extracted from the large ones.
            The audio signal is processed in parallel within the small chunks.
            Note that large_chunk_size/small_chunk_size must be an integer.
        overlap_small_chunk: bool
            If True, it creates overlapped small chunks (with 50% overlap).
            The probabilities of the overlapped chunks are combined using
            hamming windows.
        apply_energy_VAD: bool
            If True, a energy-based VAD is used on the detected speech segments.
            The neural network VAD often creates longer segments and tends to
            merge close segments together. The energy VAD post-processes can be
            useful for having a fine-grained voice activity detection.
            The energy thresholds is  managed by activation_th and
            deactivation_th (see below).
        double_check: bool
            If True, double checks (using the neural VAD) that the candidate
            speech segments actually contain speech. A threshold on the mean
            posterior probabilities provided by the neural network is applied
            based on the speech_th parameter (see below).
        activation_th:  float
            Threshold of the neural posteriors above which starting a speech segment.
        deactivation_th: float
            Threshold of the neural posteriors below which ending a speech segment.
        en_activation_th: float
            A new speech segment is started it the energy is above activation_th.
            This is active only if apply_energy_VAD is True.
        en_deactivation_th: float
            The segment is considered ended when the energy is <= deactivation_th.
            This is active only if apply_energy_VAD is True.
        speech_th: float
            Threshold on the mean posterior probability within the candidate
            speech segment. Below that threshold, the segment is re-assigned to
            a non-speech region. This is active only if double_check is True.
        close_th: float
            If the distance between boundaries is smaller than close_th, the
            segments will be merged.
        len_th: float
            If the length of the segment is smaller than close_th, the segments
            will be merged.

        Returns
        -------
        boundaries: torch.Tensor
            Tensor containing the start second of speech segments in even
            positions and their corresponding end in odd positions
            (e.g, [1.0, 1.5, 5,.0 6.0] means that we have two speech segment;
             one from 1.0 to 1.5 seconds and another from 5.0 to 6.0 seconds).
        """

        # Fetch audio file from web if not local
        source, fl = split_path(audio_file)
        audio_file = fetch(fl, source=source)

        # Computing speech vs non speech probabilities
        prob_chunks = self.get_speech_prob_file(
            audio_file,
            large_chunk_size=large_chunk_size,
            small_chunk_size=small_chunk_size,
            overlap_small_chunk=overlap_small_chunk,
        )

        # Apply a threshold to get candidate speech segments
        prob_th = self.apply_threshold(
            prob_chunks,
            activation_th=activation_th,
            deactivation_th=deactivation_th,
        ).float()

        # Compute the boundaries of the speech segments
        boundaries = self.get_boundaries(prob_th, output_value="seconds")

        # Apply energy-based VAD on the detected speech segments
        if apply_energy_VAD:
            boundaries = self.energy_VAD(
                audio_file,
                boundaries,
                activation_th=en_activation_th,
                deactivation_th=en_deactivation_th,
            )

        # Merge short segments
        boundaries = self.merge_close_segments(boundaries, close_th=close_th)

        # Remove short segments
        boundaries = self.remove_short_segments(boundaries, len_th=len_th)

        # Double check speech segments
        if double_check:
            boundaries = self.double_check_speech_segments(
                boundaries, audio_file, speech_th=speech_th
            )

        return boundaries

    def forward(self, wavs, wav_lens=None):
        """Gets frame-level speech-activity predictions"""
        return self.get_speech_prob_chunk(wavs, wav_lens)


class SepformerSeparation(Pretrained):
    """A "ready-to-use" speech separation model.

    Uses Sepformer architecture.

    Example
    -------
    >>> tmpdir = getfixture("tmpdir")
    >>> model = SepformerSeparation.from_hparams(
    ...     source="speechbrain/sepformer-wsj02mix",
    ...     savedir=tmpdir)
    >>> mix = torch.randn(1, 400)
    >>> est_sources = model.separate_batch(mix)
    >>> print(est_sources.shape)
    torch.Size([1, 400, 2])
    """

    MODULES_NEEDED = ["encoder", "masknet", "decoder"]

    def separate_batch(self, mix):
        """Run source separation on batch of audio.

        Arguments
        ---------
        mix : torch.Tensor
            The mixture of sources.

        Returns
        -------
        tensor
            Separated sources
        """

        # Separation
        mix = mix.to(self.device)
        mix_w = self.mods.encoder(mix)
        est_mask = self.mods.masknet(mix_w)
        mix_w = torch.stack([mix_w] * self.hparams.num_spks)
        sep_h = mix_w * est_mask

        # Decoding
        est_source = torch.cat(
            [
                self.mods.decoder(sep_h[i]).unsqueeze(-1)
                for i in range(self.hparams.num_spks)
            ],
            dim=-1,
        )

        # T changed after conv1d in encoder, fix it here
        T_origin = mix.size(1)
        T_est = est_source.size(1)
        if T_origin > T_est:
            est_source = F.pad(est_source, (0, 0, 0, T_origin - T_est))
        else:
            est_source = est_source[:, :T_origin, :]
        return est_source

    def separate_file(self, path, savedir="audio_cache"):
        """Separate sources from file.

        Arguments
        ---------
        path : str
            Path to file which has a mixture of sources. It can be a local
            path, a web url, or a huggingface repo.
        savedir : path
            Path where to store the wav signals (when downloaded from the web).
        Returns
        -------
        tensor
            Separated sources
        """
        source, fl = split_path(path)
        path = fetch(fl, source=source, savedir=savedir)

        batch, fs_file = torchaudio.load(path)
        batch = batch.to(self.device)
        fs_model = self.hparams.sample_rate

        # resample the data if needed
        if fs_file != fs_model:
            print(
                "Resampling the audio from {} Hz to {} Hz".format(
                    fs_file, fs_model
                )
            )
            tf = torchaudio.transforms.Resample(
                orig_freq=fs_file, new_freq=fs_model
            ).to(self.device)
            batch = batch.mean(dim=0, keepdim=True)
            batch = tf(batch)

        est_sources = self.separate_batch(batch)
        est_sources = (
            est_sources / est_sources.abs().max(dim=1, keepdim=True)[0]
        )
        return est_sources

    def forward(self, mix):
        """Runs separation on the input mix"""
        return self.separate_batch(mix)


class SpectralMaskEnhancement(Pretrained):
    """A ready-to-use model for speech enhancement.

    Arguments
    ---------
    See ``Pretrained``.

    Example
    -------
    >>> import torch
    >>> from speechbrain.pretrained import SpectralMaskEnhancement
    >>> # Model is downloaded from the speechbrain HuggingFace repo
    >>> tmpdir = getfixture("tmpdir")
    >>> enhancer = SpectralMaskEnhancement.from_hparams(
    ...     source="speechbrain/metricgan-plus-voicebank",
    ...     savedir=tmpdir,
    ... )
    >>> enhanced = enhancer.enhance_file(
    ...     "speechbrain/metricgan-plus-voicebank/example.wav"
    ... )
    """

    HPARAMS_NEEDED = ["compute_stft", "spectral_magnitude", "resynth"]
    MODULES_NEEDED = ["enhance_model"]

    def compute_features(self, wavs):
        """Compute the log spectral magnitude features for masking.

        Arguments
        ---------
        wavs : torch.Tensor
            A batch of waveforms to convert to log spectral mags.
        """
        feats = self.hparams.compute_stft(wavs)
        feats = self.hparams.spectral_magnitude(feats)
        return torch.log1p(feats)

    def enhance_batch(self, noisy, lengths=None):
        """Enhance a batch of noisy waveforms.

        Arguments
        ---------
        noisy : torch.Tensor
            A batch of waveforms to perform enhancement on.
        lengths : torch.Tensor
            The lengths of the waveforms if the enhancement model handles them.

        Returns
        -------
        torch.Tensor
            A batch of enhanced waveforms of the same shape as input.
        """
        noisy = noisy.to(self.device)
        noisy_features = self.compute_features(noisy)

        # Perform masking-based enhancement, multiplying output with input.
        if lengths is not None:
            mask = self.mods.enhance_model(noisy_features, lengths=lengths)
        else:
            mask = self.mods.enhance_model(noisy_features)
        enhanced = torch.mul(mask, noisy_features)

        # Return resynthesized waveforms
        return self.hparams.resynth(torch.expm1(enhanced), noisy)

    def enhance_file(self, filename, output_filename=None, **kwargs):
        """Enhance a wav file.

        Arguments
        ---------
        filename : str
            Location on disk to load file for enhancement.
        output_filename : str
            If provided, writes enhanced data to this file.
        """
        noisy = self.load_audio(filename, **kwargs)
        noisy = noisy.to(self.device)

        # Fake a batch:
        batch = noisy.unsqueeze(0)
        if lengths_arg_exists(self.enhance_batch):
            enhanced = self.enhance_batch(batch, lengths=torch.tensor([1.0]))
        else:
            enhanced = self.enhance_batch(batch)

        if output_filename is not None:
            torchaudio.save(output_filename, enhanced, channels_first=False)

        return enhanced.squeeze(0)


class EncodeDecodePipelineMixin:
    """
    A mixin for pretrained models that makes it possible to specify an encoding pipeline and a decoding pipeline
    """

    def create_pipelines(self):
        """
        Initializes the encode and decode pipeline
        """
        self._run_init_steps(self.hparams.encode_pipeline)
        self._run_init_steps(self.hparams.decode_pipeline)
        self.encode_pipeline = DataPipeline(
            static_data_keys=self.INPUT_STATIC_KEYS,
            dynamic_items=self.hparams.encode_pipeline["steps"],
            output_keys=self.hparams.encode_pipeline["output_keys"],
        )
        self.decode_pipeline = DataPipeline(
            static_data_keys=self.hparams.model_output_keys,
            dynamic_items=self.hparams.decode_pipeline["steps"],
            output_keys=self.OUTPUT_KEYS,
        )

    def _run_init_steps(self, pipeline_definition):
        """Encode/decode pipelines may include initialization
        steps, such as filling text encoders with tokens. Calling
        this method will run them, if defined"""
        steps = pipeline_definition.get("init", [])
        for step in steps:
            step_func = step.get("func")
            if not step_func or not callable(step_func):
                raise ValueError("Invalid pipeline init definition")
            step_func()

    def _run_pipeline(self, pipeline, input, batch):
        if batch:
            output = pipeline(input)
        else:
            output = [pipeline(item) for item in input]
        return output

    def _get_encode_pipeline_input(self, input):
        return input if self.batch_inputs else self._itemize(input)

    def _get_decode_pipeline_input(self, model_output):
        model_output_keys = getattr(self.hparams, "model_output_keys", None)
        pipeline_input = model_output
        if len(model_output_keys) == 1:
            pipeline_input = (pipeline_input,)
        # The input to a pipeline is a dictionary. If model_output_keys
        # is provided, the output of the model is assumed to be a collection
        # (e.g. a list or a tuple).
        if model_output_keys:
            pipeline_input = dict(zip(model_output_keys, pipeline_input))

        # By default, the pipeline will be applied to in batch mode
        # to the entire model input
        if not self.batch_outputs:
            pipeline_input = self._itemize(pipeline_input)
        return pipeline_input

    def _itemize(self, pipeline_input):
        first_item = next(iter(pipeline_input.values()))
        keys, values = pipeline_input.keys(), pipeline_input.values()
        batch_length = len(first_item)
        return [
            dict(zip(keys, [value[idx] for value in values]))
            for idx in range(batch_length)
        ]

    def to_dict(self, data):
        """
        Converts padded batches to dictionaries, leaves
        other data types as is

        Arguments
        ---------
        data: object
            a dictionary or a padded batch

        Returns
        -------
        results: dict
            the dictionary
        """
        if isinstance(data, PaddedBatch):
            data = {
                key: self._get_value(data, key)
                for key in self.hparams.encode_pipeline["output_keys"]
            }
        return data

    def _get_value(self, data, key):
        """
        Retrieves the value associated with the specified key, dereferencing
        .data where applicable

        Arguments
        ---------
        data: PaddedBatch
            a padded batch
        key: str
            the key

        Returns
        -------
        result: object
            the result
        """
        value = getattr(data, key)
        if not self.input_use_padded_data and isinstance(value, PaddedData):
            value = value.data
        return value

    @property
    def batch_inputs(self):
        """
        Determines whether the input pipeline
        operates on batches or individual examples
        (true means batched)

        Returns
        -------
        batch_inputs: bool
        """
        return self.hparams.encode_pipeline.get("batch", True)

    @property
    def input_use_padded_data(self):
        """
        If turned on, raw PaddedData instances will be passed to
        the model. If turned off, only .data will be used

        Returns
        -------
        result: bool
            whether padded data is used as is
        """
        return self.hparams.encode_pipeline.get("use_padded_data", False)

    @property
    def batch_outputs(self):
        """
        Determines whether the output pipeline
        operates on batches or individual examples
        (true means batched)

        Returns
        -------
        batch_outputs: bool
        """
        return self.hparams.decode_pipeline.get("batch", True)

    def _collate(self, data):
        if not self.batch_inputs:
            collate_fn = getattr(self.hparams, "collate_fn", PaddedBatch)
            data = collate_fn(data)
        return data

    def encode_input(self, input):
        """
        Encodes the inputs using the pipeline

        Arguments
        ---------
        input: dict
            the raw inputs

        Returns
        -------
        results: object

        """
        pipeline_input = self._get_encode_pipeline_input(input)
        model_input = self._run_pipeline(
            pipeline=self.encode_pipeline,
            input=pipeline_input,
            batch=self.batch_inputs,
        )
        model_input = self._collate(model_input)
        if hasattr(model_input, "to"):
            model_input = model_input.to(self.device)
        return self.to_dict(model_input)

    def decode_output(self, output):
        """
        Decodes the raw model outputs

        Arguments
        ---------
        output: tuple
            raw model outputs

        Returns
        -------
        result: dict or list
            the output of the pipeline
        """
        pipeline_input = self._get_decode_pipeline_input(output)
        return self._run_pipeline(
            pipeline=self.decode_pipeline,
            input=pipeline_input,
            batch=self.batch_outputs,
        )


class GraphemeToPhoneme(Pretrained, EncodeDecodePipelineMixin):
    """
    A pretrained model implementation for Grapheme-to-Phoneme (G2P) models
    that take raw natural language text as an input and

    Example
    -------
    >>> text = ("English is tough. It can be understood "
    ...         "through thorough thought though")
    >>> from speechbrain.pretrained import GraphemeToPhoneme
    >>> tmpdir = getfixture('tmpdir')
    >>> g2p = GraphemeToPhoneme.from_hparams('path/to/model', savedir=tmpdir) # doctest: +SKIP
    >>> phonemes = g2p.g2p(text) # doctest: +SKIP
    """

    INPUT_STATIC_KEYS = ["txt"]
    OUTPUT_KEYS = ["phonemes"]

    def __init__(self, *args, **kwargs):
        super().__init__(*args, **kwargs)
        self.create_pipelines()
        self.load_dependencies()

    @property
    def phonemes(self):
        """Returns the available phonemes"""
        return self.hparams.phonemes

    @property
    def language(self):
        """Returns the language for which this model is available"""
        return self.hparams.language

    def g2p(self, text):
        """Performs the Grapheme-to-Phoneme conversion

        Arguments
        ---------
        text: str or list[str]
            a single string to be encoded to phonemes - or a
            sequence of strings

        Returns
        -------
        result: list
            if a single example was provided, the return value is a
            single list of phonemes
        """
        single = isinstance(text, str)
        if single:
            text = [text]

        model_inputs = self.encode_input({"txt": text})
        self._update_graphemes(model_inputs)
        model_outputs = self.mods.model(**model_inputs)
        decoded_output = self.decode_output(model_outputs)
        phonemes = decoded_output["phonemes"]
        if single:
            phonemes = phonemes[0]
        return phonemes

    def _update_graphemes(self, model_inputs):
        grapheme_sequence_mode = getattr(self.hparams, "grapheme_sequence_mode")
        if grapheme_sequence_mode and grapheme_sequence_mode != "raw":
            grapheme_encoded_key = f"grapheme_encoded_{grapheme_sequence_mode}"
            if grapheme_encoded_key in model_inputs:
                model_inputs["grapheme_encoded"] = model_inputs[
                    grapheme_encoded_key
                ]

    def load_dependencies(self):
        """Loads any relevant model dependencies"""
        deps_pretrainer = getattr(self.hparams, "deps_pretrainer", None)
        if deps_pretrainer:
            deps_pretrainer.collect_files()
            deps_pretrainer.load_collected(device=self.device)

    def __call__(self, text):
        """A convenience callable wrapper - same as G2P

        Arguments
        ---------
        text: str or list[str]
            a single string to be encoded to phonemes - or a
            sequence of strings

        Returns
        -------
        result: list
            if a single example was provided, the return value is a
            single list of phonemes
        """
        return self.g2p(text)

    def forward(self, noisy, lengths=None):
        """Runs enhancement on the noisy input"""
        return self.enhance_batch(noisy, lengths)


class WaveformEnhancement(Pretrained):
    """A ready-to-use model for speech enhancement.

    Arguments
    ---------
    See ``Pretrained``.

    Example
    -------
    >>> from speechbrain.pretrained import WaveformEnhancement
    >>> # Model is downloaded from the speechbrain HuggingFace repo
    >>> tmpdir = getfixture("tmpdir")
    >>> enhancer = WaveformEnhancement.from_hparams(
    ...     source="speechbrain/mtl-mimic-voicebank",
    ...     savedir=tmpdir,
    ... )
    >>> enhanced = enhancer.enhance_file(
    ...     "speechbrain/mtl-mimic-voicebank/example.wav"
    ... )
    """

    MODULES_NEEDED = ["enhance_model"]

    def enhance_batch(self, noisy, lengths=None):
        """Enhance a batch of noisy waveforms.

        Arguments
        ---------
        noisy : torch.Tensor
            A batch of waveforms to perform enhancement on.
        lengths : torch.Tensor
            The lengths of the waveforms if the enhancement model handles them.

        Returns
        -------
        torch.Tensor
            A batch of enhanced waveforms of the same shape as input.
        """
        noisy = noisy.to(self.device)
        enhanced_wav, _ = self.mods.enhance_model(noisy)
        return enhanced_wav

    def enhance_file(self, filename, output_filename=None, **kwargs):
        """Enhance a wav file.

        Arguments
        ---------
        filename : str
            Location on disk to load file for enhancement.
        output_filename : str
            If provided, writes enhanced data to this file.
        """
        noisy = self.load_audio(filename, **kwargs)

        # Fake a batch:
        batch = noisy.unsqueeze(0)
        enhanced = self.enhance_batch(batch)

        if output_filename is not None:
            torchaudio.save(output_filename, enhanced, channels_first=False)

        return enhanced.squeeze(0)

    def forward(self, noisy, lengths=None):
        """Runs enhancement on the noisy input"""
        return self.enhance_batch(noisy, lengths)


class SNREstimator(Pretrained):
    """A "ready-to-use" SNR estimator."""

    MODULES_NEEDED = ["encoder", "encoder_out"]
    HPARAMS_NEEDED = ["stat_pooling", "snrmax", "snrmin"]

    def estimate_batch(self, mix, predictions):
        """Run SI-SNR estimation on the estimated sources, and mixture.

        Arguments
        ---------
        mix : torch.Tensor
            The mixture of sources of shape B X T
        predictions : torch.Tensor
            of size (B x T x C),
            where B is batch size
                  T is number of time points
                  C is number of sources

        Returns
        -------
        tensor
            Estimate of SNR
        """

        predictions = predictions.permute(0, 2, 1)
        predictions = predictions.reshape(-1, predictions.size(-1))

        if hasattr(self.hparams, "separation_norm_type"):
            if self.hparams.separation_norm_type == "max":
                predictions = (
                    predictions / predictions.max(dim=1, keepdim=True)[0]
                )
                mix = mix / mix.max(dim=1, keepdim=True)[0]

            elif self.hparams.separation_norm_type == "stnorm":
                predictions = (
                    predictions - predictions.mean(dim=1, keepdim=True)
                ) / predictions.std(dim=1, keepdim=True)
                mix = (mix - mix.mean(dim=1, keepdim=True)) / mix.std(
                    dim=1, keepdim=True
                )

        min_T = min(predictions.shape[1], mix.shape[1])
        assert predictions.shape[1] == mix.shape[1], "lengths change"

        mix_repeat = mix.repeat(2, 1)
        inp_cat = torch.cat(
            [
                predictions[:, :min_T].unsqueeze(1),
                mix_repeat[:, :min_T].unsqueeze(1),
            ],
            dim=1,
        )

        enc = self.mods.encoder(inp_cat)
        enc = enc.permute(0, 2, 1)
        enc_stats = self.hparams.stat_pooling(enc)

        # this gets the SI-SNR estimate in the compressed range 0-1
        snrhat = self.mods.encoder_out(enc_stats).squeeze()

        # get the SI-SNR estimate in the true range
        snrhat = self.gettrue_snrrange(snrhat)
        return snrhat

    def forward(self, mix, predictions):
        """Just run the batch estimate"""
        return self.estimate_batch(mix, predictions)

    def gettrue_snrrange(self, inp):
        """Convert from 0-1 range to true snr range"""
        rnge = self.hparams.snrmax - self.hparams.snrmin
        inp = inp * rnge
        inp = inp + self.hparams.snrmin
        return inp


class Tacotron2(Pretrained):
    """
    A ready-to-use wrapper for Tacotron2 (text -> mel_spec).

    Arguments
    ---------
    hparams
        Hyperparameters (from HyperPyYAML)

    Example
    -------
    >>> tmpdir_tts = getfixture('tmpdir') / "tts"
    >>> tacotron2 = Tacotron2.from_hparams(source="speechbrain/tts-tacotron2-ljspeech", savedir=tmpdir_tts)
    >>> mel_output, mel_length, alignment = tacotron2.encode_text("Mary had a little lamb")
    >>> items = [
    ...   "A quick brown fox jumped over the lazy dog",
    ...   "How much wood would a woodchuck chuck?",
    ...   "Never odd or even"
    ... ]
    >>> mel_outputs, mel_lengths, alignments = tacotron2.encode_batch(items)

    >>> # One can combine the TTS model with a vocoder (that generates the final waveform)
    >>> # Intialize the Vocoder (HiFIGAN)
    >>> tmpdir_vocoder = getfixture('tmpdir') / "vocoder"
    >>> hifi_gan = HIFIGAN.from_hparams(source="speechbrain/tts-hifigan-ljspeech", savedir=tmpdir_vocoder)
    >>> # Running the TTS
    >>> mel_output, mel_length, alignment = tacotron2.encode_text("Mary had a little lamb")
    >>> # Running Vocoder (spectrogram-to-waveform)
    >>> waveforms = hifi_gan.decode_batch(mel_output)
    """

    HPARAMS_NEEDED = ["model", "text_to_sequence"]

    def __init__(self, *args, **kwargs):
        super().__init__(*args, **kwargs)
        self.text_cleaners = getattr(
            self.hparams, "text_cleaners", ["english_cleaners"]
        )
        self.infer = self.hparams.model.infer

    def text_to_seq(self, txt):
        """Encodes raw text into a tensor with a customer text-to-equence fuction"""
        sequence = self.hparams.text_to_sequence(txt, self.text_cleaners)
        return sequence, len(sequence)

    def encode_batch(self, texts):
        """Computes mel-spectrogram for a list of texts

        Texts must be sorted in decreasing order on their lengths

        Arguments
        ---------
        texts: List[str]
            texts to be encoded into spectrogram

        Returns
        -------
        tensors of output spectrograms, output lengths and alignments
        """
        with torch.no_grad():
            inputs = [
                {
                    "text_sequences": torch.tensor(
                        self.text_to_seq(item)[0], device=self.device
                    )
                }
                for item in texts
            ]
            inputs = speechbrain.dataio.batch.PaddedBatch(inputs)

            lens = [self.text_to_seq(item)[1] for item in texts]
            assert lens == sorted(
                lens, reverse=True
            ), "input lengths must be sorted in decreasing order"
            input_lengths = torch.tensor(lens, device=self.device)

            mel_outputs_postnet, mel_lengths, alignments = self.infer(
                inputs.text_sequences.data, input_lengths
            )
        return mel_outputs_postnet, mel_lengths, alignments

    def encode_text(self, text):
        """Runs inference for a single text str"""
        return self.encode_batch([text])

    def forward(self, texts):
        "Encodes the input texts."
        return self.encode_batch(texts)


class FastSpeech2(Pretrained):
    """
    A ready-to-use wrapper for Fastspeech2 (text -> mel_spec).
    Arguments
    ---------
    hparams
        Hyperparameters (from HyperPyYAML)
    Example
    -------
    >>> tmpdir_tts = getfixture('tmpdir') / "tts"
    >>> fastspeech2 = FastSpeech2.from_hparams(source="speechbrain/tts-fastspeech2-ljspeech", savedir=tmpdir_tts)
    >>> mel_outputs, durations, pitch, energy = fastspeech2.encode_text(["Mary had a little lamb."])
    >>> items = [
    ...   "A quick brown fox jumped over the lazy dog",
    ...   "How much wood would a woodchuck chuck?",
    ...   "Never odd or even"
    ... ]
    >>> mel_outputs, durations, pitch, energy = fastspeech2.encode_text(items)
    >>>
    >>> # One can combine the TTS model with a vocoder (that generates the final waveform)
    >>> # Intialize the Vocoder (HiFIGAN)
    >>> tmpdir_vocoder = getfixture('tmpdir') / "vocoder"
    >>> hifi_gan = HIFIGAN.from_hparams(source="speechbrain/tts-hifigan-ljspeech", savedir=tmpdir_vocoder)
    >>> # Running the TTS
    >>> mel_outputs, durations, pitch, energy = fastspeech2.encode_text(["Mary had a little lamb."])
    >>> # Running Vocoder (spectrogram-to-waveform)
    >>> waveforms = hifi_gan.decode_batch(mel_outputs)
    """

    HPARAMS_NEEDED = ["spn_predictor", "model", "input_encoder"]

    def __init__(self, *args, **kwargs):
        super().__init__(*args, **kwargs)
        lexicon = self.hparams.lexicon
        lexicon = ["@@"] + lexicon
        self.input_encoder = self.hparams.input_encoder
        self.input_encoder.update_from_iterable(lexicon, sequence_input=False)
        self.input_encoder.add_unk()

        self.g2p = GraphemeToPhoneme.from_hparams("speechbrain/soundchoice-g2p")

        self.spn_token_encoded = (
            self.input_encoder.encode_sequence_torch(["spn"]).int().item()
        )

    def encode_text(self, texts, pace=1.0, pitch_rate=1.0, energy_rate=1.0):
        """Computes mel-spectrogram for a list of texts

        Arguments
        ---------
        texts: List[str]
            texts to be converted to spectrogram
        pace: float
            pace for the speech synthesis
        pitch_rate : float
            scaling factor for phoneme pitches
        energy_rate : float
            scaling factor for phoneme energies

        Returns
        -------
        tensors of output spectrograms, output lengths and alignments
        """

        # Preprocessing required at the inference time for the input text
        # "label" below contains input text
        # "phoneme_labels" contain the phoneme sequences corresponding to input text labels
        # "last_phonemes_combined" is used to indicate whether the index position is for a last phoneme of a word
        # "punc_positions" is used to add back the silence for punctuations
        phoneme_labels = list()
        last_phonemes_combined = list()
        punc_positions = list()

        for label in texts:
            phoneme_label = list()
            last_phonemes = list()
            punc_position = list()

            words = label.split()
            words = [word.strip() for word in words]
            words_phonemes = self.g2p(words)

            for i in range(len(words_phonemes)):
                words_phonemes_seq = words_phonemes[i]
                for phoneme in words_phonemes_seq:
                    if not phoneme.isspace():
                        phoneme_label.append(phoneme)
                        last_phonemes.append(0)
                        punc_position.append(0)
                last_phonemes[-1] = 1
                if words[i][-1] in ":;-,.!?":
                    punc_position[-1] = 1

            phoneme_labels.append(phoneme_label)
            last_phonemes_combined.append(last_phonemes)
            punc_positions.append(punc_position)

        # Inserts silent phonemes in the input phoneme sequence
        all_tokens_with_spn = list()
        max_seq_len = -1
        for i in range(len(phoneme_labels)):
            phoneme_label = phoneme_labels[i]
            token_seq = (
                self.input_encoder.encode_sequence_torch(phoneme_label)
                .int()
                .to(self.device)
            )
            last_phonemes = torch.LongTensor(last_phonemes_combined[i]).to(
                self.device
            )

            # Runs the silent phoneme predictor
            spn_preds = (
                self.hparams.modules["spn_predictor"]
                .infer(token_seq.unsqueeze(0), last_phonemes.unsqueeze(0))
                .int()
            )

            spn_to_add = torch.nonzero(spn_preds).reshape(-1).tolist()

            for j in range(len(punc_positions[i])):
                if punc_positions[i][j] == 1:
                    spn_to_add.append(j)

            tokens_with_spn = list()

            for token_idx in range(token_seq.shape[0]):
                tokens_with_spn.append(token_seq[token_idx].item())
                if token_idx in spn_to_add:
                    tokens_with_spn.append(self.spn_token_encoded)

            tokens_with_spn = torch.LongTensor(tokens_with_spn).to(self.device)
            all_tokens_with_spn.append(tokens_with_spn)
            if max_seq_len < tokens_with_spn.shape[-1]:
                max_seq_len = tokens_with_spn.shape[-1]

        # "tokens_with_spn_tensor" holds the input phoneme sequence with silent phonemes
        tokens_with_spn_tensor_padded = torch.LongTensor(
            len(texts), max_seq_len
        ).to(self.device)
        tokens_with_spn_tensor_padded.zero_()

        for seq_idx, seq in enumerate(all_tokens_with_spn):
            tokens_with_spn_tensor_padded[seq_idx, : len(seq)] = seq

        return self.encode_batch(
            tokens_with_spn_tensor_padded,
            pace=pace,
            pitch_rate=pitch_rate,
            energy_rate=energy_rate,
        )

    def encode_phoneme(
        self, phonemes, pace=1.0, pitch_rate=1.0, energy_rate=1.0
    ):
        """Computes mel-spectrogram for a list of phoneme sequences

        Arguments
        ---------
        phonemes: List[List[str]]
            phonemes to be converted to spectrogram
        pace: float
            pace for the speech synthesis
        pitch_rate : float
            scaling factor for phoneme pitches
        energy_rate : float
            scaling factor for phoneme energies

        Returns
        -------
        tensors of output spectrograms, output lengths and alignments
        """

        all_tokens = []
        max_seq_len = -1
        for phoneme in phonemes:
            token_seq = (
                self.input_encoder.encode_sequence_torch(phoneme)
                .int()
                .to(self.device)
            )
            if max_seq_len < token_seq.shape[-1]:
                max_seq_len = token_seq.shape[-1]
            all_tokens.append(token_seq)

        tokens_padded = torch.LongTensor(len(phonemes), max_seq_len).to(
            self.device
        )
        tokens_padded.zero_()

        for seq_idx, seq in enumerate(all_tokens):
            tokens_padded[seq_idx, : len(seq)] = seq

        return self.encode_batch(
            tokens_padded,
            pace=pace,
            pitch_rate=pitch_rate,
            energy_rate=energy_rate,
        )

    def encode_batch(
        self, tokens_padded, pace=1.0, pitch_rate=1.0, energy_rate=1.0
    ):
        """Batch inference for a tensor of phoneme sequences
        Arguments
        ---------
        tokens_padded : torch.Tensor
            A sequence of encoded phonemes to be converted to spectrogram
        pace : float
            pace for the speech synthesis
        pitch_rate : float
            scaling factor for phoneme pitches
        energy_rate : float
            scaling factor for phoneme energies
        """
        with torch.no_grad():

            (
                _,
                post_mel_outputs,
                durations,
                pitch,
                _,
                energy,
                _,
                _,
            ) = self.hparams.model(
                tokens_padded,
                pace=pace,
                pitch_rate=pitch_rate,
                energy_rate=energy_rate,
            )

            # Transposes to make in compliant with HiFI GAN expected format
            post_mel_outputs = post_mel_outputs.transpose(-1, 1)

        return post_mel_outputs, durations, pitch, energy

    def forward(self, text, pace=1.0, pitch_rate=1.0, energy_rate=1.0):
        """Batch inference for a tensor of phoneme sequences
        Arguments
        ---------
        text : str
            A text to be converted to spectrogram
        pace : float
            pace for the speech synthesis
        pitch_rate : float
            scaling factor for phoneme pitches
        energy_rate : float
            scaling factor for phoneme energies
        """
        return self.encode_text(
            [text], pace=pace, pitch_rate=pitch_rate, energy_rate=energy_rate
        )


class FastSpeech2InternalAlignment(Pretrained):
    """
    A ready-to-use wrapper for Fastspeech2 with internal alignment(text -> mel_spec).
    Arguments
    ---------
    hparams
        Hyperparameters (from HyperPyYAML)
    Example
    -------
    >>> tmpdir_tts = getfixture('tmpdir') / "tts"
    >>> fastspeech2 = FastSpeech2InternalAlignment.from_hparams(source="speechbrain/tts-fastspeech2-internal-alignment-ljspeech", savedir=tmpdir_tts)
    >>> mel_outputs, durations, pitch, energy = fastspeech2.encode_text(["Mary had a little lamb."])
    >>> items = [
    ...   "A quick brown fox jumped over the lazy dog",
    ...   "How much wood would a woodchuck chuck?",
    ...   "Never odd or even"
    ... ]
    >>> mel_outputs, durations, pitch, energy = fastspeech2.encode_text(items)
    >>> # One can combine the TTS model with a vocoder (that generates the final waveform)
    >>> # Intialize the Vocoder (HiFIGAN)
    >>> tmpdir_vocoder = getfixture('tmpdir') / "vocoder"
    >>> hifi_gan = HIFIGAN.from_hparams(source="speechbrain/tts-hifigan-ljspeech", savedir=tmpdir_vocoder)
    >>> # Running the TTS
    >>> mel_outputs, durations, pitch, energy = fastspeech2.encode_text(["Mary had a little lamb."])
    >>> # Running Vocoder (spectrogram-to-waveform)
    >>> waveforms = hifi_gan.decode_batch(mel_outputs)
    """

    HPARAMS_NEEDED = ["model", "input_encoder"]

    def __init__(self, *args, **kwargs):
        super().__init__(*args, **kwargs)
        lexicon = self.hparams.lexicon
        lexicon = ["@@"] + lexicon
        self.input_encoder = self.hparams.input_encoder
        self.input_encoder.update_from_iterable(lexicon, sequence_input=False)
        self.input_encoder.add_unk()

        self.g2p = GraphemeToPhoneme.from_hparams("speechbrain/soundchoice-g2p")

    def encode_text(self, texts, pace=1.0, pitch_rate=1.0, energy_rate=1.0):
        """Computes mel-spectrogram for a list of texts

        Arguments
        ---------
        texts: List[str]
            texts to be converted to spectrogram
        pace: float
            pace for the speech synthesis
        pitch_rate : float
            scaling factor for phoneme pitches
        energy_rate : float
            scaling factor for phoneme energies

        Returns
        -------
        tensors of output spectrograms, output lengths and alignments
        """

        # Preprocessing required at the inference time for the input text
        # "label" below contains input text
        # "phoneme_labels" contain the phoneme sequences corresponding to input text labels

        phoneme_labels = list()
        max_seq_len = -1

        for label in texts:
            phonemes_with_punc = self._g2p_keep_punctuations(self.g2p, label)
            if max_seq_len < len(phonemes_with_punc):
                max_seq_len = len(phonemes_with_punc)
            token_seq = (
                self.input_encoder.encode_sequence_torch(phonemes_with_punc)
                .int()
                .to(self.device)
            )
            phoneme_labels.append(token_seq)

        tokens_padded = torch.LongTensor(len(texts), max_seq_len).to(
            self.device
        )
        tokens_padded.zero_()

        for seq_idx, seq in enumerate(phoneme_labels):
            tokens_padded[seq_idx, : len(seq)] = seq

        return self.encode_batch(
            tokens_padded,
            pace=pace,
            pitch_rate=pitch_rate,
            energy_rate=energy_rate,
        )

    def _g2p_keep_punctuations(self, g2p_model, text):
        """do grapheme to phoneme and keep the punctuations between the words
        """
        # find the words where a "-" or "'" or "." or ":" appears in the middle
        special_words = re.findall(r"\w+[-':\.][-':\.\w]*\w+", text)

        # remove intra-word punctuations ("-':."), this does not change the output of speechbrain g2p
        for special_word in special_words:
            rmp = special_word.replace("-", "")
            rmp = rmp.replace("'", "")
            rmp = rmp.replace(":", "")
            rmp = rmp.replace(".", "")
            text = text.replace(special_word, rmp)

        # keep inter-word punctuations
        all_ = re.findall(r"[\w]+|[-!'(),.:;? ]", text)
        try:
            phonemes = g2p_model(text)
        except RuntimeError:
            logger.info(f"error with text: {text}")
            quit()
        word_phonemes = "-".join(phonemes).split(" ")

        phonemes_with_punc = []
        count = 0
        try:
            # if the g2p model splits the words correctly
            for i in all_:
                if i not in "-!'(),.:;? ":
                    phonemes_with_punc.extend(word_phonemes[count].split("-"))
                    count += 1
                else:
                    phonemes_with_punc.append(i)
        except IndexError:
            # sometimes the g2p model cannot split the words correctly
            logger.warning(
                f"Do g2p word by word because of unexpected ouputs from g2p for text: {text}"
            )

            for i in all_:
                if i not in "-!'(),.:;? ":
                    p = g2p_model.g2p(i)
                    p_without_space = [i for i in p if i != " "]
                    phonemes_with_punc.extend(p_without_space)
                else:
                    phonemes_with_punc.append(i)

        while "" in phonemes_with_punc:
            phonemes_with_punc.remove("")
        return phonemes_with_punc

    def encode_phoneme(
        self, phonemes, pace=1.0, pitch_rate=1.0, energy_rate=1.0
    ):
        """Computes mel-spectrogram for a list of phoneme sequences

        Arguments
        ---------
        phonemes: List[List[str]]
            phonemes to be converted to spectrogram
        pace: float
            pace for the speech synthesis
        pitch_rate : float
            scaling factor for phoneme pitches
        energy_rate : float
            scaling factor for phoneme energies

        Returns
        -------
        tensors of output spectrograms, output lengths and alignments
        """

        all_tokens = []
        max_seq_len = -1
        for phoneme in phonemes:
            token_seq = (
                self.input_encoder.encode_sequence_torch(phoneme)
                .int()
                .to(self.device)
            )
            if max_seq_len < token_seq.shape[-1]:
                max_seq_len = token_seq.shape[-1]
            all_tokens.append(token_seq)

        tokens_padded = torch.LongTensor(len(phonemes), max_seq_len).to(
            self.device
        )
        tokens_padded.zero_()

        for seq_idx, seq in enumerate(all_tokens):
            tokens_padded[seq_idx, : len(seq)] = seq

        return self.encode_batch(
            tokens_padded,
            pace=pace,
            pitch_rate=pitch_rate,
            energy_rate=energy_rate,
        )

    def encode_batch(
        self, tokens_padded, pace=1.0, pitch_rate=1.0, energy_rate=1.0
    ):
        """Batch inference for a tensor of phoneme sequences
        Arguments
        ---------
        tokens_padded : torch.Tensor
            A sequence of encoded phonemes to be converted to spectrogram
        pace : float
            pace for the speech synthesis
        pitch_rate : float
            scaling factor for phoneme pitches
        energy_rate : float
            scaling factor for phoneme energies
        """
        with torch.no_grad():

            (
                _,
                post_mel_outputs,
                durations,
                pitch,
                _,
                energy,
                _,
                _,
                _,
                _,
                _,
                _,
            ) = self.hparams.model(
                tokens_padded,
                pace=pace,
                pitch_rate=pitch_rate,
                energy_rate=energy_rate,
            )

            # Transposes to make in compliant with HiFI GAN expected format
            post_mel_outputs = post_mel_outputs.transpose(-1, 1)

        return post_mel_outputs, durations, pitch, energy

    def forward(self, text, pace=1.0, pitch_rate=1.0, energy_rate=1.0):
        """Batch inference for a tensor of phoneme sequences
        Arguments
        ---------
        text : str
            A text to be converted to spectrogram
        pace : float
            pace for the speech synthesis
        pitch_rate : float
            scaling factor for phoneme pitches
        energy_rate : float
            scaling factor for phoneme energies
        """
        return self.encode_text(
            [text], pace=pace, pitch_rate=pitch_rate, energy_rate=energy_rate
        )


class HIFIGAN(Pretrained):
    """
    A ready-to-use wrapper for HiFiGAN (mel_spec -> waveform).
    Arguments
    ---------
    hparams
        Hyperparameters (from HyperPyYAML)
    Example
    -------
    >>> tmpdir_vocoder = getfixture('tmpdir') / "vocoder"
    >>> hifi_gan = HIFIGAN.from_hparams(source="speechbrain/tts-hifigan-ljspeech", savedir=tmpdir_vocoder)
    >>> mel_specs = torch.rand(2, 80,298)
    >>> waveforms = hifi_gan.decode_batch(mel_specs)
    >>> # You can use the vocoder coupled with a TTS system
    >>>	# Initialize TTS (tacotron2)
    >>> tmpdir_tts = getfixture('tmpdir') / "tts"
    >>>	tacotron2 = Tacotron2.from_hparams(source="speechbrain/tts-tacotron2-ljspeech", savedir=tmpdir_tts)
    >>>	# Running the TTS
    >>>	mel_output, mel_length, alignment = tacotron2.encode_text("Mary had a little lamb")
    >>>	# Running Vocoder (spectrogram-to-waveform)
    >>>	waveforms = hifi_gan.decode_batch(mel_output)
    """

    HPARAMS_NEEDED = ["generator"]

    def __init__(self, *args, **kwargs):
        super().__init__(*args, **kwargs)
        self.infer = self.hparams.generator.inference
        self.first_call = True

    def decode_batch(self, spectrogram, mel_lens=None, hop_len=None):
        """Computes waveforms from a batch of mel-spectrograms
        Arguments
        ---------
        spectrogram: torch.Tensor
            Batch of mel-spectrograms [batch, mels, time]
        mel_lens: torch.tensor
            A list of lengths of mel-spectrograms for the batch
            Can be obtained from the output of Tacotron/FastSpeech
        hop_len: int
            hop length used for mel-spectrogram extraction
            should be the same value as in the .yaml file
        Returns
        -------
        waveforms: torch.Tensor
            Batch of mel-waveforms [batch, 1, time]
        """
        # Prepare for inference by removing the weight norm
        if self.first_call:
            self.hparams.generator.remove_weight_norm()
            self.first_call = False
        with torch.no_grad():
            waveform = self.infer(spectrogram.to(self.device))

        # Mask the noise caused by padding during batch inference
        if mel_lens is not None and hop_len is not None:
            waveform = self.mask_noise(waveform, mel_lens, hop_len)

        return waveform

    def mask_noise(self, waveform, mel_lens, hop_len):
        """Mask the noise caused by padding during batch inference
        Arguments
        ---------
        wavform: torch.tensor
            Batch of generated waveforms [batch, 1, time]
        mel_lens: torch.tensor
            A list of lengths of mel-spectrograms for the batch
            Can be obtained from the output of Tacotron/FastSpeech
        hop_len: int
            hop length used for mel-spectrogram extraction
            same value as in the .yaml file
        Returns
        -------
        waveform: torch.tensor
            Batch of waveforms without padded noise [batch, 1, time]
        """
        waveform = waveform.squeeze(1)
        # the correct audio length should be hop_len * mel_len
        mask = length_to_mask(
            mel_lens * hop_len, waveform.shape[1], device=waveform.device
        ).bool()
        waveform.masked_fill_(~mask, 0.0)
        return waveform.unsqueeze(1)

    def decode_spectrogram(self, spectrogram):
        """Computes waveforms from a single mel-spectrogram
        Arguments
        ---------
        spectrogram: torch.Tensor
            mel-spectrogram [mels, time]
        Returns
        -------
        waveform: torch.Tensor
            waveform [1, time]
        audio can be saved by:
        >>> waveform = torch.rand(1, 666666)
        >>> sample_rate = 22050
        >>> torchaudio.save(str(getfixture('tmpdir') / "test.wav"), waveform, sample_rate)
        """
        if self.first_call:
            self.hparams.generator.remove_weight_norm()
            self.first_call = False
        with torch.no_grad():
            waveform = self.infer(spectrogram.unsqueeze(0).to(self.device))
        return waveform.squeeze(0)

    def forward(self, spectrogram):
        "Decodes the input spectrograms"
        return self.decode_batch(spectrogram)


class DiffWaveVocoder(Pretrained):
    """
    A ready-to-use inference wrapper for DiffWave as vocoder.
    The wrapper allows to perform generative tasks:
        locally-conditional generation: mel_spec -> waveform
    Arguments
    ---------
    hparams
        Hyperparameters (from HyperPyYAML)
    """

    HPARAMS_NEEDED = ["diffusion"]

    def __init__(self, *args, **kwargs):
        super().__init__(*args, **kwargs)
        if hasattr(self.hparams, "diffwave"):
            self.infer = self.hparams.diffusion.inference
        else:
            raise NotImplementedError

    def decode_batch(
        self,
        mel,
        hop_len,
        mel_lens=None,
        fast_sampling=False,
        fast_sampling_noise_schedule=None,
    ):
        """Generate waveforms from spectrograms
        Arguments
        ---------
        mel: torch.tensor
            spectrogram [batch, mels, time]
        hop_len: int
            Hop length during mel-spectrogram extraction
            Should be the same value as in the .yaml file
            Used to determine the output wave length
            Also used to mask the noise for vocoding task
        mel_lens: torch.tensor
            Used to mask the noise caused by padding
            A list of lengths of mel-spectrograms for the batch
            Can be obtained from the output of Tacotron/FastSpeech
        fast_sampling: bool
            whether to do fast sampling
        fast_sampling_noise_schedule: list
            the noise schedules used for fast sampling
        Returns
        -------
        waveforms: torch.tensor
            Batch of mel-waveforms [batch, 1, time]

        """
        with torch.no_grad():
            waveform = self.infer(
                unconditional=False,
                scale=hop_len,
                condition=mel.to(self.device),
                fast_sampling=fast_sampling,
                fast_sampling_noise_schedule=fast_sampling_noise_schedule,
            )

        # Mask the noise caused by padding during batch inference
        if mel_lens is not None and hop_len is not None:
            waveform = self.mask_noise(waveform, mel_lens, hop_len)
        return waveform

    def mask_noise(self, waveform, mel_lens, hop_len):
        """Mask the noise caused by padding during batch inference
        Arguments
        ---------
        wavform: torch.tensor
            Batch of generated waveforms [batch, 1, time]
        mel_lens: torch.tensor
            A list of lengths of mel-spectrograms for the batch
            Can be obtained from the output of Tacotron/FastSpeech
        hop_len: int
            hop length used for mel-spectrogram extraction
            same value as in the .yaml file
        Returns
        -------
        waveform: torch.tensor
            Batch of waveforms without padded noise [batch, 1, time]
        """
        waveform = waveform.squeeze(1)
        # the correct audio length should be hop_len * mel_len
        mask = length_to_mask(
            mel_lens * hop_len, waveform.shape[1], device=waveform.device
        ).bool()
        waveform.masked_fill_(~mask, 0.0)
        return waveform.unsqueeze(1)

    def decode_spectrogram(
        self,
        spectrogram,
        hop_len,
        fast_sampling=False,
        fast_sampling_noise_schedule=None,
    ):
        """Computes waveforms from a single mel-spectrogram
        Arguments
        ---------
        spectrogram: torch.tensor
            mel-spectrogram [mels, time]
        hop_len: int
            hop length used for mel-spectrogram extraction
            same value as in the .yaml file
        fast_sampling: bool
            whether to do fast sampling
        fast_sampling_noise_schedule: list
            the noise schedules used for fast sampling
        Returns
        -------
        waveform: torch.tensor
            waveform [1, time]

        audio can be saved by:
        >>> waveform = torch.rand(1, 666666)
        >>> sample_rate = 22050
        >>> torchaudio.save(str(getfixture('tmpdir') / "test.wav"), waveform, sample_rate)
        """
        with torch.no_grad():
            waveform = self.infer(
                unconditional=False,
                scale=hop_len,
                condition=spectrogram.unsqueeze(0).to(self.device),
                fast_sampling=fast_sampling,
                fast_sampling_noise_schedule=fast_sampling_noise_schedule,
            )
        return waveform.squeeze(0)

    def forward(self, spectrogram):
        """Decodes the input spectrograms"""
        return self.decode_batch(spectrogram)


class WhisperASR(Pretrained):
    """A ready-to-use Whisper ASR model

    The class can be used  to  run the entire encoder-decoder whisper model
    (transcribe()) to transcribe speech. The given YAML must contains the fields
    specified in the *_NEEDED[] lists.

    Example
    -------
    >>> from speechbrain.pretrained import WhisperASR
    >>> tmpdir = getfixture("tmpdir")
    >>> asr_model = WhisperASR.from_hparams(source="speechbrain/asr-whisper-large-v2-commonvoice-fr", savedir=tmpdir,) # doctest: +SKIP
    >>> asr_model.transcribe_file("speechbrain/asr-whisper-large-v2-commonvoice-fr/example-fr.mp3") # doctest: +SKIP
    """

    HPARAMS_NEEDED = ["language"]
    MODULES_NEEDED = ["whisper", "decoder"]

    def __init__(self, *args, **kwargs):
        super().__init__(*args, **kwargs)
        self.tokenizer = self.hparams.whisper.tokenizer
        self.tokenizer.set_prefix_tokens(
            self.hparams.language, "transcribe", False
        )
        self.hparams.decoder.set_decoder_input_tokens(
            self.tokenizer.prefix_tokens
        )

    def transcribe_file(self, path):
        """Transcribes the given audiofile into a sequence of words.

        Arguments
        ---------
        path : str
            Path to audio file which to transcribe.

        Returns
        -------
        str
            The audiofile transcription produced by this ASR system.
        """
        waveform = self.load_audio(path)
        # Fake a batch:
        batch = waveform.unsqueeze(0)
        rel_length = torch.tensor([1.0])
        predicted_words, predicted_tokens = self.transcribe_batch(
            batch, rel_length
        )
        return predicted_words

    def encode_batch(self, wavs, wav_lens):
        """Encodes the input audio into a sequence of hidden states

        The waveforms should already be in the model's desired format.
        You can call:
        ``normalized = EncoderDecoderASR.normalizer(signal, sample_rate)``
        to get a correctly converted signal in most cases.

        Arguments
        ---------
        wavs : torch.tensor
            Batch of waveforms [batch, time, channels].
        wav_lens : torch.tensor
            Lengths of the waveforms relative to the longest one in the
            batch, tensor of shape [batch]. The longest one should have
            relative length 1.0 and others len(waveform) / max_length.
            Used for ignoring padding.

        Returns
        -------
        torch.tensor
            The encoded batch
        """
        wavs = wavs.float()
        wavs, wav_lens = wavs.to(self.device), wav_lens.to(self.device)
        encoder_out = self.mods.whisper.forward_encoder(wavs)
        return encoder_out

    def transcribe_batch(self, wavs, wav_lens):
        """Transcribes the input audio into a sequence of words

        The waveforms should already be in the model's desired format.
        You can call:
        ``normalized = EncoderDecoderASR.normalizer(signal, sample_rate)``
        to get a correctly converted signal in most cases.

        Arguments
        ---------
        wavs : torch.tensor
            Batch of waveforms [batch, time, channels].
        wav_lens : torch.tensor
            Lengths of the waveforms relative to the longest one in the
            batch, tensor of shape [batch]. The longest one should have
            relative length 1.0 and others len(waveform) / max_length.
            Used for ignoring padding.

        Returns
        -------
        list
            Each waveform in the batch transcribed.
        tensor
            Each predicted token id.
        """
        with torch.no_grad():
            wav_lens = wav_lens.to(self.device)
            encoder_out = self.encode_batch(wavs, wav_lens)
            predicted_tokens, scores = self.mods.decoder(encoder_out, wav_lens)
            predicted_words = self.tokenizer.batch_decode(
                predicted_tokens, skip_special_tokens=True
            )
            if self.hparams.normalized_transcripts:
                predicted_words = [
                    self.tokenizer._normalize(text).split(" ")
                    for text in predicted_words
                ]

        return predicted_words, predicted_tokens

    def forward(self, wavs, wav_lens):
        """Runs full transcription - note: no gradients through decoding"""
        return self.transcribe_batch(wavs, wav_lens)


class Speech_Emotion_Diarization(Pretrained):
    """A ready-to-use SED interface (audio -> emotions and their durations)

    Arguments
    ---------
    hparams
        Hyperparameters (from HyperPyYAML)

    Example
    -------
    >>> from speechbrain.pretrained import Speech_Emotion_Diarization
    >>> tmpdir = getfixture("tmpdir")
    >>> sed_model = Speech_Emotion_Diarization.from_hparams(source="speechbrain/emotion-diarization-wavlm-large", savedir=tmpdir,) # doctest: +SKIP
    >>> sed_model.diarize_file("speechbrain/emotion-diarization-wavlm-large/example.wav") # doctest: +SKIP
    """

    MODULES_NEEDED = ["input_norm", "wav2vec", "output_mlp"]

    def __init__(self, *args, **kwargs):
        super().__init__(*args, **kwargs)

    def diarize_file(self, path):
        """Get emotion diarization of a spoken utterance.

        Arguments
        ---------
        path : str
            Path to audio file which to diarize.

        Returns
        -------
        list of dictionary: List[Dict[List]]
            The emotions and their temporal boundaries.
        """
        waveform = self.load_audio(path)
        # Fake a batch:
        batch = waveform.unsqueeze(0)
        rel_length = torch.tensor([1.0])
        frame_class = self.diarize_batch(batch, rel_length, [path])
        return frame_class

    def encode_batch(self, wavs, wav_lens):
        """Encodes audios into fine-grained emotional embeddings

        Arguments
        ---------
        wavs : torch.tensor
            Batch of waveforms [batch, time, channels].
        wav_lens : torch.tensor
            Lengths of the waveforms relative to the longest one in the
            batch, tensor of shape [batch]. The longest one should have
            relative length 1.0 and others len(waveform) / max_length.
            Used for ignoring padding.

        Returns
        -------
        torch.tensor
            The encoded batch
        """
        if len(wavs.shape) == 1:
            wavs = wavs.unsqueeze(0)

        # Assign full length if wav_lens is not assigned
        if wav_lens is None:
            wav_lens = torch.ones(wavs.shape[0], device=self.device)

        wavs, wav_lens = wavs.to(self.device), wav_lens.to(self.device)

        wavs = self.mods.input_norm(wavs, wav_lens)
        outputs = self.mods.wav2vec2(wavs)
        return outputs

    def diarize_batch(self, wavs, wav_lens, batch_id):
        """Get emotion diarization of a batch of waveforms.

        The waveforms should already be in the model's desired format.
        You can call:
        ``normalized = EncoderDecoderASR.normalizer(signal, sample_rate)``
        to get a correctly converted signal in most cases.

        Arguments
        ---------
        wavs : torch.tensor
            Batch of waveforms [batch, time, channels].
        wav_lens : torch.tensor
            Lengths of the waveforms relative to the longest one in the
            batch, tensor of shape [batch]. The longest one should have
            relative length 1.0 and others len(waveform) / max_length.
            Used for ignoring padding.
        batch_id : torch.tensor
            id of each batch (file names etc.)

        Returns
        -------
        list of dictionary: List[Dict[List]]
            The emotions and their temporal boundaries.
        """
        outputs = self.encode_batch(wavs, wav_lens)
        averaged_out = self.hparams.avg_pool(outputs)
        outputs = self.mods.output_mlp(averaged_out)
        outputs = self.hparams.log_softmax(outputs)
        score, index = torch.max(outputs, dim=-1)
        preds = self.hparams.label_encoder.decode_torch(index)
        results = self.preds_to_diarization(preds, batch_id)
        return results

    def preds_to_diarization(self, prediction, batch_id):
        """Convert frame-wise predictions into a dictionary of
        diarization results.

        Returns
        -------
        dictionary
            A dictionary with the start/end of each emotion
        """
        results = {}

        for i in range(len(prediction)):
            pred = prediction[i]
            lol = []
            for j in range(len(pred)):
                start = round(self.hparams.stride * 0.02 * j, 2)
                end = round(start + self.hparams.window_length * 0.02, 2)
                lol.append([batch_id[i], start, end, pred[j]])

            lol = self.merge_ssegs_same_emotion_adjacent(lol)
            results[batch_id[i]] = [
                {"start": k[1], "end": k[2], "emotion": k[3]} for k in lol
            ]
            return results

    def forward(self, wavs, wav_lens, batch_id):
        """Get emotion diarization for a batch of waveforms."""
        return self.diarize_batch(wavs, wav_lens, batch_id)

    def is_overlapped(self, end1, start2):
        """Returns True if segments are overlapping.

        Arguments
        ---------
        end1 : float
            End time of the first segment.
        start2 : float
            Start time of the second segment.

        Returns
        -------
        overlapped : bool
            True of segments overlapped else False.

        Example
        -------
        >>> from speechbrain.processing import diarization as diar
        >>> diar.is_overlapped(5.5, 3.4)
        True
        >>> diar.is_overlapped(5.5, 6.4)
        False
        """

        if start2 > end1:
            return False
        else:
            return True

    def merge_ssegs_same_emotion_adjacent(self, lol):
        """Merge adjacent sub-segs if they are the same emotion.
        Arguments
        ---------
        lol : list of list
            Each list contains [utt_id, sseg_start, sseg_end, emo_label].
        Returns
        -------
        new_lol : list of list
            new_lol contains adjacent segments merged from the same emotion ID.
        Example
        -------
        >>> from speechbrain.utils.EDER import merge_ssegs_same_emotion_adjacent
        >>> lol=[['u1', 0.0, 7.0, 'a'],
        ... ['u1', 7.0, 9.0, 'a'],
        ... ['u1', 9.0, 11.0, 'n'],
        ... ['u1', 11.0, 13.0, 'n'],
        ... ['u1', 13.0, 15.0, 'n'],
        ... ['u1', 15.0, 16.0, 'a']]
        >>> merge_ssegs_same_emotion_adjacent(lol)
        [['u1', 0.0, 9.0, 'a'], ['u1', 9.0, 15.0, 'n'], ['u1', 15.0, 16.0, 'a']]
        """
        new_lol = []

        # Start from the first sub-seg
        sseg = lol[0]
        flag = False
        for i in range(1, len(lol)):
            next_sseg = lol[i]
            # IF sub-segments overlap AND has same emotion THEN merge
            if (
                self.is_overlapped(sseg[2], next_sseg[1])
                and sseg[3] == next_sseg[3]
            ):
                sseg[2] = next_sseg[2]  # just update the end time
                # This is important. For the last sseg, if it is the same emotion then merge
                # Make sure we don't append the last segment once more. Hence, set FLAG=True
                if i == len(lol) - 1:
                    flag = True
                    new_lol.append(sseg)
            else:
                new_lol.append(sseg)
                sseg = next_sseg
        # Add last segment only when it was skipped earlier.
        if flag is False:
            new_lol.append(lol[-1])
        return new_lol


class AudioClassifier(Pretrained):
    """A ready-to-use class for utterance-level classification (e.g, speaker-id,
    language-id, emotion recognition, keyword spotting, etc).

    The class assumes that an encoder called "embedding_model" and a model
    called "classifier" are defined in the yaml file. If you want to
    convert the predicted index into a corresponding text label, please
    provide the path of the label_encoder in a variable called 'lab_encoder_file'
    within the yaml.

    The class can be used either to run only the encoder (encode_batch()) to
    extract embeddings or to run a classification step (classify_batch()).
    ```

    Example
    -------
    >>> import torchaudio
    >>> from speechbrain.pretrained import AudioClassifier
    >>> tmpdir = getfixture("tmpdir")
    >>> classifier = AudioClassifier.from_hparams(
    ...     source="speechbrain/cnn14-esc50",
    ...     savedir=tmpdir,
    ... )
    >>> signal = torch.randn(1, 16000)
    >>> prediction, _, _, text_lab = classifier.classify_batch(signal)
    >>> print(prediction.shape)
    torch.Size([1, 1, 50])
    """

    def __init__(self, *args, **kwargs):
        super().__init__(*args, **kwargs)

    def classify_batch(self, wavs, wav_lens=None):
        """Performs classification on the top of the encoded features.

        It returns the posterior probabilities, the index and, if the label
        encoder is specified it also the text label.

        Arguments
        ---------
        wavs : torch.Tensor
            Batch of waveforms [batch, time, channels] or [batch, time]
            depending on the model. Make sure the sample rate is fs=16000 Hz.
        wav_lens : torch.Tensor
            Lengths of the waveforms relative to the longest one in the
            batch, tensor of shape [batch]. The longest one should have
            relative length 1.0 and others len(waveform) / max_length.
            Used for ignoring padding.

        Returns
        -------
        out_prob
            The log posterior probabilities of each class ([batch, N_class])
        score:
            It is the value of the log-posterior for the best class ([batch,])
        index
            The indexes of the best class ([batch,])
        text_lab:
            List with the text labels corresponding to the indexes.
            (label encoder should be provided).
        """
        wavs = wavs.to(self.device)
        X_stft = self.mods.compute_stft(wavs)
        X_stft_power = speechbrain.processing.features.spectral_magnitude(
            X_stft, power=self.hparams.spec_mag_power
        )

        if self.hparams.use_melspectra:
            net_input = self.mods.compute_fbank(X_stft_power)
        else:
            net_input = torch.log1p(X_stft_power)

        # Embeddings + sound classifier
        embeddings = self.mods.embedding_model(net_input)
        if embeddings.ndim == 4:
            embeddings = embeddings.mean((-1, -2))

        out_probs = self.mods.classifier(embeddings)
        score, index = torch.max(out_probs, dim=-1)
        text_lab = self.hparams.label_encoder.decode_torch(index)
        return out_probs, score, index, text_lab

    def classify_file(self, path, savedir="audio_cache"):
        """Classifies the given audiofile into the given set of labels.

        Arguments
        ---------
        path : str
            Path to audio file to classify.

        Returns
        -------
        out_prob
            The log posterior probabilities of each class ([batch, N_class])
        score:
            It is the value of the log-posterior for the best class ([batch,])
        index
            The indexes of the best class ([batch,])
        text_lab:
            List with the text labels corresponding to the indexes.
            (label encoder should be provided).
        """
        source, fl = split_path(path)
        path = fetch(fl, source=source, savedir=savedir)

        batch, fs_file = torchaudio.load(path)
        batch = batch.to(self.device)
        fs_model = self.hparams.sample_rate

        # resample the data if needed
        if fs_file != fs_model:
            print(
                "Resampling the audio from {} Hz to {} Hz".format(
                    fs_file, fs_model
                )
            )
            tf = torchaudio.transforms.Resample(
                orig_freq=fs_file, new_freq=fs_model
            ).to(self.device)
            batch = batch.mean(dim=0, keepdim=True)
            batch = tf(batch)

        out_probs, score, index, text_lab = self.classify_batch(batch)
        return out_probs, score, index, text_lab

    def forward(self, wavs, wav_lens=None):
        """Runs the classification"""
        return self.classify_batch(wavs, wav_lens)


class PIQAudioInterpreter(Pretrained):
    """
    This class implements the interface for the PIQ posthoc interpreter for an audio classifier.

    Example
    -------
    >>> from speechbrain.pretrained import PIQAudioInterpreter
    >>> tmpdir = getfixture("tmpdir")
    >>> interpreter = PIQAudioInterpreter.from_hparams(
    ...     source="speechbrain/PIQ-ESC50",
    ...     savedir=tmpdir,
    ... )
    >>> signal = torch.randn(1, 16000)
    >>> interpretation, _ = interpreter.interpret_batch(signal)
    """

    def __init__(self, *args, **kwargs):
        super().__init__(*args, **kwargs)

    def preprocess(self, wavs):
        """Pre-process wavs to calculate STFTs"""
        X_stft = self.mods.compute_stft(wavs)
        X_stft_power = speechbrain.processing.features.spectral_magnitude(
            X_stft, power=self.hparams.spec_mag_power
        )
        X_stft_logpower = torch.log1p(X_stft_power)

        return X_stft_logpower, X_stft, X_stft_power

    def classifier_forward(self, X_stft_logpower):
        """the forward pass for the classifier"""
        hcat = self.mods.embedding_model(X_stft_logpower)
        embeddings = hcat.mean((-1, -2))
        predictions = self.mods.classifier(embeddings).squeeze(1)
        class_pred = predictions.argmax(1)
        return hcat, embeddings, predictions, class_pred

    def invert_stft_with_phase(self, X_int, X_stft_phase):
        """Inverts STFT spectra given phase."""
        X_stft_phase_sb = torch.cat(
            (
                torch.cos(X_stft_phase).unsqueeze(-1),
                torch.sin(X_stft_phase).unsqueeze(-1),
            ),
            dim=-1,
        )

        X_stft_phase_sb = X_stft_phase_sb[:, : X_int.shape[1], :, :]
        if X_int.ndim == 3:
            X_int = X_int.unsqueeze(-1)
        X_wpsb = X_int * X_stft_phase_sb
        x_int_sb = self.mods.compute_istft(X_wpsb)
        return x_int_sb

    def interpret_batch(self, wavs):
        """Classifies the given audio into the given set of labels.
        It also provides the interpretation in the audio domain.

        Arguments
        ---------
        wavs : torch.Tensor
            Batch of waveforms [batch, time, channels] or [batch, time]
            depending on the model. Make sure the sample rate is fs=16000 Hz.

        Returns
        -------
        x_int_sound_domain
            The interpretation in the waveform domain
        text_lab:
            The text label for the classification
        fs_model:
            The sampling frequency of the model. Useful to save the audio.
        """
        wavs = wavs.to(self.device)
        X_stft_logpower, X_stft, X_stft_power = self.preprocess(wavs)
        X_stft_phase = spectral_phase(X_stft)

        # Embeddings + sound classifier
        hcat, embeddings, predictions, class_pred = self.classifier_forward(
            X_stft_logpower
        )

        if self.hparams.use_vq:
            xhat, hcat, z_q_x = self.mods.psi(hcat, class_pred)
        else:
            xhat = self.mods.psi.decoder(hcat)
        xhat = xhat.squeeze(1)
        Tmax = xhat.shape[1]
        if self.hparams.use_mask_output:
            xhat = F.sigmoid(xhat)
            X_int = xhat * X_stft_logpower[:, :Tmax, :]
        else:
            xhat = F.softplus(xhat)
            th = xhat.max() * self.hparams.mask_th
            X_int = (xhat > th) * X_stft_logpower[:, :Tmax, :]
        X_int = torch.expm1(X_int)
        x_int_sound_domain = self.invert_stft_with_phase(X_int, X_stft_phase)
        text_lab = self.hparams.label_encoder.decode_torch(
            class_pred.unsqueeze(0)
        )

        return x_int_sound_domain, text_lab

    def interpret_file(self, path, savedir="audio_cache"):
        """Classifies the given audiofile into the given set of labels.
        It also provides the interpretation in the audio domain.

        Arguments
        ---------
        path : str
            Path to audio file to classify.

        Returns
        -------
        x_int_sound_domain
            The interpretation in the waveform domain
        text_lab:
            The text label for the classification
        fs_model:
            The sampling frequency of the model. Useful to save the audio.
        """
        source, fl = split_path(path)
        path = fetch(fl, source=source, savedir=savedir)

        batch, fs_file = torchaudio.load(path)
        batch = batch.to(self.device)
        fs_model = self.hparams.sample_rate

        # resample the data if needed
        if fs_file != fs_model:
            print(
                "Resampling the audio from {} Hz to {} Hz".format(
                    fs_file, fs_model
                )
            )
            tf = torchaudio.transforms.Resample(
                orig_freq=fs_file, new_freq=fs_model
            ).to(self.device)
            batch = batch.mean(dim=0, keepdim=True)
            batch = tf(batch)

        x_int_sound_domain, text_lab = self.interpret_batch(batch)
        return x_int_sound_domain, text_lab, fs_model

    def forward(self, wavs, wav_lens=None):
        """Runs the classification"""
        return self.interpret_batch(wavs, wav_lens)


<<<<<<< HEAD
class MelSpectrogramEncoder(Pretrained):
    """A MelSpectrogramEncoder class created for the Zero-Shot Multi-Speaker TTS models.

    This is for speaker encoder models using the PyTorch MelSpectrogram transform for compatibility with the
    current TTS pipeline.

    This class can be used to encode a single waveform, a single mel-spectrogram, or a batch of mel-spectrograms.
    ```

    Example
    -------
    >>> import torchaudio
    >>> from speechbrain.pretrained import MelSpectrogramEncoder
    >>> # Model is downloaded from the speechbrain HuggingFace repo
    >>> tmpdir = getfixture("tmpdir")
    >>> encoder = MelSpectrogramEncoder.from_hparams(
    ...     source="speechbrain/tts-ecapa-voxceleb",
    ...     savedir=tmpdir,
    ... ) # doctest: +SKIP

    >>> # Compute embedding from a waveform (sample_rate must match the sample rate of the encoder)
    >>> signal, fs = torchaudio.load("tests/samples/single-mic/example1.wav") # doctest: +SKIP
    >>> spk_emb = encoder.encode_waveform(signal) # doctest: +SKIP

    >>> # Compute embedding from a mel-spectrogram (sample_rate must match the sample rate of the ecoder)
    >>> mel_spec = encoder.mel_spectogram(audio=signal) # doctest: +SKIP
    >>> spk_emb = encoder.encode_mel_spectrogram(mel_spec) # doctest: +SKIP

    >>> # Compute embeddings for a batch of mel-spectrograms
    >>> spk_embs = encoder.encode_mel_spectrogram_batch(mel_spec) # doctest: +SKIP
    """

    MODULES_NEEDED = ["normalizer", "embedding_model"]

    def __init__(self, *args, **kwargs):
        super().__init__(*args, **kwargs)

    def dynamic_range_compression(self, x, C=1, clip_val=1e-5):
        """Dynamic range compression for audio signals
        """
        return torch.log(torch.clamp(x, min=clip_val) * C)

    def mel_spectogram(self, audio):
        """calculates MelSpectrogram for a raw audio signal

        Arguments
        ---------
        audio : torch.tensor
            input audio signal

        Returns
        -------
        mel : torch.Tensor
            Mel-spectrogram
        """
        from torchaudio import transforms

        audio_to_mel = transforms.MelSpectrogram(
            sample_rate=self.hparams.sample_rate,
            hop_length=self.hparams.hop_length,
            win_length=self.hparams.win_length,
            n_fft=self.hparams.n_fft,
            n_mels=self.hparams.n_mel_channels,
            f_min=self.hparams.mel_fmin,
            f_max=self.hparams.mel_fmax,
            power=self.hparams.power,
            normalized=self.hparams.mel_normalized,
            norm=self.hparams.norm,
            mel_scale=self.hparams.mel_scale,
        ).to(audio.device)

        mel = audio_to_mel(audio)

        if self.hparams.dynamic_range_compression:
            mel = self.dynamic_range_compression(mel)

        return mel

    def encode_waveform(self, wav):
        """
        Encodes a single waveform

        Arguments
        ---------

        wav : torch.Tensor
            waveform

        Returns
        -------
        encoder_out : torch.Tensor
            Speaker embedding for the input waveform
        """

        # Moves tensor to the appropriate device
        wav = wav.to(self.device)

        # Computes mel-spectrogram
        mel_spec = self.mel_spectogram(audio=wav)

        # Calls encode_mel_spectrogram to compute the speaker embedding
        return self.encode_mel_spectrogram(mel_spec)

    def encode_mel_spectrogram(self, mel_spec):
        """
        Encodes a single mel-spectrograms

        Arguments
        ---------

        mel_spec : torch.Tensor
            Mel-spectrograms

        Returns
        -------
        encoder_out : torch.Tensor
            Speaker embedding for the input mel-spectrogram
        """

        # Fakes a batch
        batch = mel_spec
        if len(mel_spec.shape) == 2:
            batch = mel_spec.unsqueeze(0)
        rel_length = torch.tensor([1.0])

        # Calls encode_mel_spectrogram_batch to compute speaker embeddings
        results = self.encode_mel_spectrogram_batch(batch, rel_length)

        return results

    def encode_mel_spectrogram_batch(self, mel_specs, lens=None):
        """
        Encodes a batch of mel-spectrograms

        Arguments
        ---------

        mel_specs : torch.Tensor
            Mel-spectrograms
        lens : torch.Tensor
            Relative lengths of the mel-spectrograms

        Returns
        -------
        encoder_out : torch.Tensor
            Speaker embedding for the input mel-spectrogram batch
        """

        # Assigns full length if lens is not assigned
        if lens is None:
            lens = torch.ones(mel_specs.shape[0], device=self.device)

        # Moves the tensors to the appropriate device
        mel_specs, lens = mel_specs.to(self.device), lens.to(self.device)

        # Computes speaker embeddings
        mel_specs = torch.transpose(mel_specs, 1, 2)
        feats = self.hparams.normalizer(mel_specs, lens)
        encoder_out = self.hparams.embedding_model(feats)

        return encoder_out

    def __forward(self, mel_specs, lens):
        """Runs the encoder"""
        return self.encode_batch(mel_specs, lens)


class MSTacotron2(Pretrained):
    """
    A ready-to-use wrapper for Zero-Shot Multi-Speaker Tacotron2.
    For voice cloning: (text, reference_audio) -> (mel_spec).
    For generating a random speaker voice: (text) -> (mel_spec).


    Example
    -------
    >>> tmpdir_tts = getfixture('tmpdir') / "tts"
    >>> mstacotron2 = MSTacotron2.from_hparams(source="speechbrain/tts-mstacotron2-libritts", savedir=tmpdir_tts)
    >>> # Sample rate of the reference audio must be greater or equal to the sample rate of the speaker embedding model
    >>> reference_audio_path = "tests/samples/single-mic/example1.wav"
    >>> input_text = "Mary had a little lamb."
    >>> mel_output, mel_length, alignment = mstacotron2.clone_voice(input_text, reference_audio_path)
    >>> # One can combine the TTS model with a vocoder (that generates the final waveform)
    >>> # Intialize the Vocoder (HiFIGAN)
    >>> tmpdir_tts = getfixture('tmpdir') / "tts"
    >>> hifi_gan = HIFIGAN.from_hparams(source="speechbrain/tts-hifigan-libritts-22050Hz", savedir=tmpdir_tts)
    >>> # Running the TTS
    >>> mel_output, mel_length, alignment = mstacotron2.clone_voice(input_text, reference_audio_path)
    >>> # Running Vocoder (spectrogram-to-waveform)
    >>> waveforms = hifi_gan.decode_batch(mel_output)
    >>> # For generating a random speaker voice, use the following
    >>> mel_output, mel_length, alignment = mstacotron2.generate_random_voice(input_text)
    """

    HPARAMS_NEEDED = ["model"]

    def __init__(self, *args, **kwargs):
        super().__init__(*args, **kwargs)
        self.text_cleaners = ["english_cleaners"]
        self.infer = self.hparams.model.infer
        self.custom_mel_spec_encoder = self.hparams.custom_mel_spec_encoder

        self.g2p = GraphemeToPhoneme.from_hparams(
            self.hparams.g2p, run_opts={"device": self.device}
        )

        self.spk_emb_encoder = None
        if self.custom_mel_spec_encoder:
            self.spk_emb_encoder = MelSpectrogramEncoder.from_hparams(
                source=self.hparams.spk_emb_encoder,
                run_opts={"device": self.device},
            )
        else:
            self.spk_emb_encoder = EncoderClassifier.from_hparams(
                source=self.hparams.spk_emb_encoder,
                run_opts={"device": self.device},
            )

    def __text_to_seq(self, txt):
        """Encodes raw text into a tensor with a customer text-to-equence fuction
        """
        sequence = text_to_sequence(txt, self.text_cleaners)
        return sequence, len(sequence)

    def clone_voice(self, texts, audio_path):
        """
        Generates mel-spectrogram using input text and reference audio

        Arguments
        ---------
        texts : str or list
            Input text
        audio_path : str
            Reference audio

        Returns
        -------
        tensors of output spectrograms, output lengths and alignments
        """

        # Loads audio
        ref_signal, signal_sr = torchaudio.load(audio_path)

        # Resamples the audio if required
        if signal_sr != self.hparams.spk_emb_sample_rate:
            ref_signal = torchaudio.functional.resample(
                ref_signal, signal_sr, self.hparams.spk_emb_sample_rate
            )
        ref_signal = ref_signal.to(self.device)

        # Computes speaker embedding
        if self.custom_mel_spec_encoder:
            spk_emb = self.spk_emb_encoder.encode_waveform(ref_signal)
        else:
            spk_emb = self.spk_emb_encoder.encode_batch(ref_signal)

        spk_emb = spk_emb.squeeze(0)

        # Converts input texts into the corresponding phoneme sequences
        if isinstance(texts, str):
            texts = [texts]
        phoneme_seqs = self.g2p(texts)
        for i in range(len(phoneme_seqs)):
            phoneme_seqs[i] = " ".join(phoneme_seqs[i])
            phoneme_seqs[i] = "{" + phoneme_seqs[i] + "}"

        # Repeats the speaker embedding to match the number of input texts
        spk_embs = spk_emb.repeat(len(texts), 1)

        # Calls __encode_batch to generate the mel-spectrograms
        return self.__encode_batch(phoneme_seqs, spk_embs)

    def generate_random_voice(self, texts):
        """
        Generates mel-spectrogram using input text and a random speaker voice

        Arguments
        ---------
        texts : str or list
            Input text

        Returns
        -------
        tensors of output spectrograms, output lengths and alignments
        """

        spk_emb = self.__sample_random_speaker().float()
        spk_emb = spk_emb.to(self.device)

        # Converts input texts into the corresponding phoneme sequences
        if isinstance(texts, str):
            texts = [texts]
        phoneme_seqs = self.g2p(texts)
        for i in range(len(phoneme_seqs)):
            phoneme_seqs[i] = " ".join(phoneme_seqs[i])
            phoneme_seqs[i] = "{" + phoneme_seqs[i] + "}"

        # Repeats the speaker embedding to match the number of input texts
        spk_embs = spk_emb.repeat(len(texts), 1)

        # Calls __encode_batch to generate the mel-spectrograms
        return self.__encode_batch(phoneme_seqs, spk_embs)

    def __encode_batch(self, texts, spk_embs):
        """Computes mel-spectrograms for a list of texts
        Texts are sorted in decreasing order on their lengths

        Arguments
        ---------
        texts: List[str]
            texts to be encoded into spectrogram
        spk_embs: torch.Tensor
            speaker embeddings

        Returns
        -------
        tensors of output spectrograms, output lengths and alignments
        """

        with torch.no_grad():
            inputs = [
                {
                    "text_sequences": torch.tensor(
                        self.__text_to_seq(item)[0], device=self.device
                    )
                }
                for item in texts
            ]

            inputs = sorted(
                inputs,
                key=lambda x: x["text_sequences"].size()[0],
                reverse=True,
            )

            lens = [entry["text_sequences"].size()[0] for entry in inputs]

            inputs = speechbrain.dataio.batch.PaddedBatch(inputs)

            assert lens == sorted(
                lens, reverse=True
            ), "ipnut lengths must be sorted in decreasing order"
            input_lengths = torch.tensor(lens, device=self.device)

            mel_outputs_postnet, mel_lengths, alignments = self.infer(
                inputs.text_sequences.data, spk_embs, input_lengths
            )
        return mel_outputs_postnet, mel_lengths, alignments

    def __sample_random_speaker(self):
        """Samples a random speaker embedding from a pretrained GMM

        Returns
        -------
        x: torch.Tensor
            A randomly sampled speaker embedding
        """

        # Fetches and Loads GMM trained on speaker embeddings
        speaker_gmm_local_path = fetch(
            filename=self.hparams.random_speaker_sampler,
            source=self.hparams.random_speaker_sampler_source,
            savedir=self.hparams.pretrainer.collect_in,
        )
        random_speaker_gmm = torch.load(speaker_gmm_local_path)
        gmm_n_components = random_speaker_gmm["gmm_n_components"]
        gmm_means = random_speaker_gmm["gmm_means"]
        gmm_covariances = random_speaker_gmm["gmm_covariances"]

        # Randomly selects a speaker
        counts = torch.zeros(gmm_n_components)
        counts[random.randint(0, gmm_n_components - 1)] = 1
        x = torch.empty(0, device=counts.device)

        # Samples an embedding for the speaker
        for k in torch.arange(gmm_n_components)[counts > 0]:
            # Considers full covariance type
            d_k = torch.distributions.multivariate_normal.MultivariateNormal(
                gmm_means[k], gmm_covariances[k]
            )
            x_k = torch.stack([d_k.sample() for _ in range(int(counts[k]))])

            x = torch.cat((x, x_k), dim=0)

        return x
=======
class ResponseGenerator(Pretrained):
    """A ready-to-use Response Generator  model

    The class can be used to generate and continue dialogue given the user input.
    The given YAML must contain the fields specified in the *_NEEDED[] lists.
    It needs to be used with custom.py to load the expanded GPT model with added tokens like bos,eos, and speaker's tokens.

    Example
    -------
    >>> from speechbrain.pretrained import ResponseGenerator

    >>> tmpdir = getfixture("tmpdir")
    >>> res_gen_model = ResponseGenerator.from_hparams(source="speechbrain/MultiWOZ-GPT-Response_Generation",
    ... savedir="tmpdir",
    ... pymodule_file="custom.py")
    >>> response = res_gen_model.generate_response("I want to book a table for dinner")
    """

    HPARAMS_NEEDED = ["tokenizer"]
    MODULES_NEEDED = ["gpt-model"]

    def __init__(self, *args, **kwargs):

        super().__init__(*args, **kwargs)
        #  Load model
        self.model = self.hparams.model
        # convert special tokens to their ids
        (
            self.bos,
            self.eos,
            self.system,
            self.user,
        ) = self.model.tokenizer.convert_tokens_to_ids(
            self.hparams.special_tokens
        )
        self.history_window = 2 * self.hparams.max_history + 1
        self.history = []

    def generate_response(self, turn):
        """
        Complete a dialogue given the user's input.
        Arguments
        ---------
        turn: str
            User input which is the last turn of the dialogue.

        Returns
        -------
        response
            Generated response for the user input based on the dialogue history.
        """

        self.history.append(turn)
        history_bos, history_token_type = self.prepare_input()
        history_bos = history_bos.unsqueeze(0)
        history_token_type = history_token_type.unsqueeze(0)
        padding_mask = ~self.hparams.padding_mask(
            history_bos, pad_idx=self.model.tokenizer.unk_token_id
        )
        hyps = self.model.generate(
            history_bos.detach(),
            history_token_type.detach(),
            padding_mask.detach(),
            "beam",
        )
        predicted_words = self.model.tokenizer.batch_decode(
            hyps[:, history_bos.shape[1] :],
            skip_special_tokens=True,
            clean_up_tokenization_spaces=True,
        )
        response = predicted_words[0]
        self.history.append(response)
        return response

    def prepare_input(self):
        """ Convert user input and previous histories to the format acceptable for  GPT model.
            It appends all previous history and input and truncates it based on max_history value.
            It then tokenizes the input and generates additional input that determines the type of each token (Sytem or User).

        Arguments
        ---------

        Returns
        -------
        history_bos:
            Tokenized history+input values with appropriate speaker token appended before each turn.
        history_token_type:
            Type of each token basd on who is uttered that token (either User or Sytem)
        """
        history_tokens_lists = [
            self.model.tokenizer.encode(turn) for turn in self.history
        ]
        # add speaker tokens to the history turns (user is even, system is odd)
        # BEFORE:  [Hi how are you?], [I'm fine, thanks]
        # AFTER:   [SPK_1 Hi how are you?], [SPK_2 I'm fine, thanks]
        history_input_lists = [
            [self.user if i % 2 == 0 else self.system] + encoded_turn
            for i, encoded_turn in enumerate(history_tokens_lists)
        ]
        history_ids = history_input_lists[-self.history_window :]
        # concatenate every token into a single list
        # list(chain(*[[1, 2], [3, 4], [5]]))
        # >>> [1, 2, 3, 4, 5]
        history_ids = torch.LongTensor(list(chain(*history_ids)))
        # create bos version for the input
        history_bos = torch.cat(
            (torch.tensor([self.bos]), history_ids, torch.tensor([self.system]))
        )
        # create a mapping that associates each token in the input to a speaker
        # INPUT: [SPK_1 Hi    how   are   you? ], [SPK_2 I'm   fine, thanks]
        # TYPE:  [SPK_1 SPK_1 SPK_1 SPK_1 SPK_1], [SPK_2 SPK_2 SPK_2 SPK_2 ]
        history_token_type_lists = [
            [self.user if i % 2 == 0 else self.system] * len(encoded_turn)
            for i, encoded_turn in enumerate(history_input_lists)
        ]
        history_token_type = torch.LongTensor(
            list(
                chain(
                    *(
                        [[self.system]]
                        + history_token_type_lists[-self.history_window :]
                        + [[self.system]]
                    )
                )
            )
        )
        return history_bos, history_token_type
>>>>>>> 013cec10
<|MERGE_RESOLUTION|>--- conflicted
+++ resolved
@@ -41,11 +41,8 @@
 from speechbrain.utils.superpowers import import_from_path
 from speechbrain.dataio.dataio import length_to_mask
 from speechbrain.processing.NMF import spectral_phase
-<<<<<<< HEAD
 from speechbrain.utils.text_to_sequence import text_to_sequence
-=======
 from itertools import chain
->>>>>>> 013cec10
 
 logger = logging.getLogger(__name__)
 
@@ -4271,7 +4268,6 @@
         return self.interpret_batch(wavs, wav_lens)
 
 
-<<<<<<< HEAD
 class MelSpectrogramEncoder(Pretrained):
     """A MelSpectrogramEncoder class created for the Zero-Shot Multi-Speaker TTS models.
 
@@ -4657,7 +4653,8 @@
             x = torch.cat((x, x_k), dim=0)
 
         return x
-=======
+
+      
 class ResponseGenerator(Pretrained):
     """A ready-to-use Response Generator  model
 
@@ -4784,5 +4781,4 @@
                 )
             )
         )
-        return history_bos, history_token_type
->>>>>>> 013cec10
+        return history_bos, history_token_type