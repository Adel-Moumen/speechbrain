--- conflicted
+++ resolved
@@ -19,8 +19,6 @@
 
 logger = logging.getLogger(__name__)
 
-<<<<<<< HEAD
-=======
 from functools import partial
 from mamba_ssm.modules.mamba_simple import Mamba, Block
 from mamba_ssm.models.mixer_seq_simple import _init_weights
@@ -29,7 +27,6 @@
 
 
 
->>>>>>> 6d781573
 class MambaWrapper(nn.Module):
     """Thin wrapper around Mamba to support bi-directionality.
     
@@ -43,15 +40,6 @@
         **mamba_kwargs,
     ):
         super().__init__()
-<<<<<<< HEAD
-
-        from functools import partial
-        from mamba_ssm.modules.mamba_simple import Mamba, Block
-        from mamba_ssm.models.mixer_seq_simple import _init_weights
-        from mamba_ssm.ops.triton.layernorm import RMSNorm
-
-=======
->>>>>>> 6d781573
         if bidirectional and bidirectional_strategy is None:
             bidirectional_strategy = "add"  # Default strategy: `add`
         if bidirectional and bidirectional_strategy not in ["add", "ew_multiply"]:
@@ -90,15 +78,6 @@
 class MambaBlock(nn.Module):
     def __init__(self, in_channels, n_layer=1, bidirectional=False, bidirectional_strategy=None):
         super().__init__()
-<<<<<<< HEAD
-
-        from functools import partial
-        from mamba_ssm.modules.mamba_simple import Mamba, Block
-        from mamba_ssm.models.mixer_seq_simple import _init_weights
-        from mamba_ssm.ops.triton.layernorm import RMSNorm
-
-=======
->>>>>>> 6d781573
         self.forward_blocks = nn.ModuleList([])
 
         bidirectional_kwargs = {
@@ -133,13 +112,9 @@
         residual = (forward_f + for_residual) if for_residual is not None else forward_f
 
         return residual, None
-<<<<<<< HEAD
-
-=======
->>>>>>> 6d781573
 
 class ContentBasedAttention(nn.Module):
-    """ This class implements content-based attention module for seq2seq
+    """This class implements content-based attention module for seq2seq
     learning.
 
     Reference: NEURAL MACHINE TRANSLATION BY JOINTLY LEARNING TO ALIGN
@@ -147,6 +122,10 @@
 
     Arguments
     ---------
+    enc_dim : int
+        Size of encoder layer.
+    dec_dim : int
+        Size of decoder layer.
     attn_dim : int
         Size of the attention feature.
     output_dim : int
@@ -166,7 +145,7 @@
     """
 
     def __init__(self, enc_dim, dec_dim, attn_dim, output_dim, scaling=1.0):
-        super(ContentBasedAttention, self).__init__()
+        super().__init__()
 
         self.mlp_enc = nn.Linear(enc_dim, attn_dim)
         self.mlp_dec = nn.Linear(dec_dim, attn_dim)
@@ -181,8 +160,7 @@
         self.reset()
 
     def reset(self):
-        """Reset the memory in the attention module.
-        """
+        """Reset the memory in the attention module."""
         self.enc_len = None
         self.precomputed_enc_h = None
         self.mask = None
@@ -199,10 +177,12 @@
         dec_states : torch.Tensor
             The query tensor.
 
+        Returns
+        -------
+        The output of the attention module.
         """
 
         if self.precomputed_enc_h is None:
-
             self.precomputed_enc_h = self.mlp_enc(enc_states)
             self.mask = length_to_mask(
                 enc_len, max_len=enc_states.size(1), device=enc_states.device
@@ -233,6 +213,10 @@
 
     Arguments
     ---------
+    enc_dim : int
+        Size of encoder.
+    dec_dim : int
+        Size of decoder.
     attn_dim : int
         Size of the attention feature.
     output_dim : int
@@ -273,7 +257,7 @@
         kernel_size,
         scaling=1.0,
     ):
-        super(LocationAwareAttention, self).__init__()
+        super().__init__()
 
         self.mlp_enc = nn.Linear(enc_dim, attn_dim)
         self.mlp_dec = nn.Linear(dec_dim, attn_dim)
@@ -297,8 +281,7 @@
         self.reset()
 
     def reset(self):
-        """Reset the memory in attention module.
-        """
+        """Reset the memory in attention module."""
         self.enc_len = None
         self.precomputed_enc_h = None
         self.mask = None
@@ -315,9 +298,12 @@
             The real length (without padding) of enc_states for each sentence.
         dec_states : torch.Tensor
             The query tensor.
+
+        Returns
+        -------
+        The output of the attention module.
         """
         if self.precomputed_enc_h is None:
-
             self.precomputed_enc_h = self.mlp_enc(enc_states)
             self.mask = length_to_mask(
                 enc_len, max_len=enc_states.size(1), device=enc_states.device
@@ -353,7 +339,7 @@
 
 
 class KeyValueAttention(nn.Module):
-    """ This class implements a single-headed key-value attention module for seq2seq
+    """This class implements a single-headed key-value attention module for seq2seq
     learning.
 
     Reference: "Attention Is All You Need" by Vaswani et al., sec. 3.2.1
@@ -381,7 +367,7 @@
     """
 
     def __init__(self, enc_dim, dec_dim, attn_dim, output_dim):
-        super(KeyValueAttention, self).__init__()
+        super().__init__()
 
         self.key_linear = nn.Linear(enc_dim, attn_dim)
         self.query_linear = nn.Linear(dec_dim, attn_dim)
@@ -392,8 +378,7 @@
         self.reset()
 
     def reset(self):
-        """Reset the memory in the attention module.
-        """
+        """Reset the memory in the attention module."""
         self.values = None
         self.keys = None
         self.mask = None
@@ -409,10 +394,13 @@
             The real length (without padding) of enc_states for each sentence.
         dec_states : torch.Tensor
             The query tensor.
+
+        Returns
+        -------
+        The output of the attention module.
         """
 
         if self.keys is None:
-
             self.keys = self.key_linear(enc_states)
             self.values = self.value_linear(enc_states)
             self.mask = length_to_mask(
@@ -428,15 +416,8 @@
 
 
 class RelPosEncXL(nn.Module):
-<<<<<<< HEAD
-    """
-
-    """
-
-=======
     """ """
 
->>>>>>> 6d781573
     def __init__(self, emb_dim):
         super().__init__()
         self.emb_dim = emb_dim
@@ -449,18 +430,11 @@
 
     def forward(self, x: torch.Tensor):
         """
-<<<<<<< HEAD
-        Parameters
-        ----------
-        x : torch.Tensor
-        input tensor with shape batch_size, seq_len, embed_dim
-=======
         Arguments
         ---------
         x : torch.Tensor
             input tensor with shape batch_size, seq_len, embed_dim
 
->>>>>>> 6d781573
         Returns
         -------
         pos_emb : torch.Tensor
@@ -491,7 +465,7 @@
 
 
 class RelPosMHAXL(nn.Module):
-    """ This class implements the relative multihead implementation similar to that in Transformer XL
+    """This class implements the relative multihead implementation similar to that in Transformer XL
     https://arxiv.org/pdf/1901.02860.pdf
 
     Arguments
@@ -509,6 +483,7 @@
     mask_pos_future: bool, optional
         Whether to mask future positional encodings values.
         Must be true for causal applications e.g. decoder.
+
     Example
     -------
     >>> inputs = torch.rand([6, 60, 512])
@@ -528,7 +503,7 @@
         vdim=None,
         mask_pos_future=False,
     ):
-        super(RelPosMHAXL, self).__init__()
+        super().__init__()
         self.embed_dim = embed_dim
         self.vdim = vdim if vdim is not None else embed_dim
         self._qkv_same_embed_dim = self.vdim == embed_dim
@@ -607,6 +582,7 @@
         # need to drop the first row
         x = x[:, :, 1:].view(b, h, qlen, pos_len)  # (b, h, t1, t2)
 
+        # cspell:ignore tril
         if self.mask_pos_future:
             ones = torch.ones((x.size(2), x.size(3)), device=x.device)
             x = x * torch.tril(ones, x.size(3) - x.size(2))[None, None, :, :]
@@ -623,29 +599,30 @@
         attn_mask=None,
         return_attn_weights=True,
     ):
-        """
+        """Compute attention.
+
         Arguments
-        ----------
-        query : tensor
+        ---------
+        query : torch.Tensor
             (B, L, E) where L is the target sequence length,
             B is the batch size, E is the embedding dimension.
-        key : tensor
+        key : torch.Tensor
             (B, S, E) where S is the source sequence length,
             B is the batch size, E is the embedding dimension.
-        value : tensor
+        value : torch.Tensor
             (B, S, E) where S is the source sequence length,
             B is the batch size, E is the embedding dimension.
-        pos_emb : tensor
+        pos_embs : torch.Tensor
             bidirectional sinusoidal positional embedding tensor (1, 2*S-1, E) where S is the max length between source and target sequence lengths,
             and E is the embedding dimension.
-        key_padding_mask : tensor
+        key_padding_mask : torch.Tensor
             (B, S) where B is the batch size, S is the source sequence
             length. If a ByteTensor is provided, the non-zero positions will
             be ignored while the position with the zero positions will be
             unchanged. If a BoolTensor is provided, the positions with the
             value of True will be ignored while the position with the value
             of False will be unchanged.
-        attn_mask : tensor
+        attn_mask : torch.Tensor
             2D mask (L, S) where L is the target sequence length, S is
             the source sequence length.
             3D mask (N*num_heads, L, S) where N is the batch
@@ -656,13 +633,15 @@
             be unchanged. If a BoolTensor is provided, positions with True is
             not allowed to attend while False values will be unchanged. If a
             FloatTensor is provided, it will be added to the attention weight.
-
-        Outputs
+        return_attn_weights : bool
+            Whether to additionally return the attention weights.
+
+        Returns
         -------
-        out : tensor
+        out : torch.Tensor
             (B, L, E) where L is the target sequence length, B is the
             batch size, E is the embedding dimension.
-        attn_score : tensor
+        attn_score : torch.Tensor
             (B, L, S) where B is the batch size, L is the target
             sequence length, S is the source sequence length.
         """
@@ -761,7 +740,8 @@
 
         if key_padding_mask is not None:
             attn_score = attn_score.masked_fill(
-                key_padding_mask.view(bsz, 1, 1, klen), self.attn_fill_value,
+                key_padding_mask.view(bsz, 1, 1, klen),
+                self.attn_fill_value,
             )
 
         attn_score = F.softmax(attn_score, dim=-1, dtype=torch.float32)
@@ -780,7 +760,8 @@
 
         if key_padding_mask is not None:
             attn_score = attn_score.masked_fill(
-                key_padding_mask.view(bsz, 1, 1, klen), 0.0,
+                key_padding_mask.view(bsz, 1, 1, klen),
+                0.0,
             )
 
         x = torch.matmul(
@@ -799,14 +780,16 @@
 
 
 class MultiheadAttention(nn.Module):
-    """ The class is a wrapper of MultiHead Attention for torch.nn.MultiHeadAttention.
+    """The class is a wrapper of MultiHead Attention for torch.nn.MultiHeadAttention.
 
     Reference: https://pytorch.org/docs/stable/nn.html
 
     Arguments
-    ----------
-    num_heads : int
+    ---------
+    nhead : int
         parallel attention heads.
+    d_model : int
+        The size of the model layers.
     dropout : float
         a Dropout layer on attn_output_weights (default: 0.0).
     bias : bool
@@ -863,9 +846,10 @@
         return_attn_weights: bool = True,
         pos_embs: Optional[torch.Tensor] = None,
     ):
-        """
+        """Compute attention.
+
         Arguments
-        ----------
+        ---------
         query : torch.Tensor
             (B, L, E) where L is the target sequence length,
             B is the batch size, E is the embedding dimension.
@@ -898,7 +882,7 @@
         pos_embs : torch.Tensor, optional
             Positional embeddings added to the attention map of shape (L, S, E) or (L, S, 1).
 
-        Outputs
+        Returns
         -------
         attn_output : torch.Tensor
             (B, L, E) where L is the target sequence length, B is the
@@ -944,7 +928,7 @@
     “Attention Is All You Need”.
 
     Arguments
-    ----------
+    ---------
     d_ffn: int
         Hidden layer size.
     input_shape : tuple, optional
@@ -990,460 +974,11 @@
 
     def forward(self, x):
         """Applies PositionalwiseFeedForward to the input tensor x."""
-        # give a tensor of shap (time, batch, fea)
+        # give a tensor of shape (time, batch, fea)
         x = x.permute(1, 0, 2)
         x = self.ffn(x)
 
         # reshape the output back to (batch, time, fea)
         x = x.permute(1, 0, 2)
 
-        return x
- 
-    
-class Fastattention(nn.Module):
-    """ 
-    Wu et al., "Fastformer: Additive Attention Can Be All You Need"
-    https://arxiv.org/pdf/2108.09084.pdf
-    https://github.com/espnet/espnet/blob/master/espnet2/asr/layers/fastformer.py
-    
-    Arguments
-    ---------
-    enc_dim: int
-        One of "mixing", "mixingv2", "sumonly"
-        mixing = original Rogier with low rank
-        mixingv2 = original rogier without low rank (S is repeated T times)
-        sumonly = Shucong idea
-    nhead : int
-        Number of mixing heads.
-
-    Example
-    -------
-    >>> x = torch.rand(2,4,8)
-    >>> sum = SummaryMixing(8)
-    >>> out = sum(x)
-    >>> print(out)
-    torch.Size([2, 4, 8])
-
-    >>> from speechbrain.nnet.attention import Fastattention
-    >>> fast = Fastattention(512, 4)
-    >>> x = torch.rand(2,512,512)
-    >>> out = fast(x)
-    >>> out.shape
-    torch.Size([2, 512, 512])
-    """
-
-    def __init__(
-        self,
-        enc_dim,
-        nhead,
-        dropout=0.0
-        ):
-        super(Fastattention, self).__init__()
-        
-        assert enc_dim % nhead == 0
-        self.nhead = nhead
-        self.head_dim = enc_dim // nhead
-        
-        self.query_proj = torch.nn.Linear(enc_dim, enc_dim)
-        self.query_attn = torch.nn.Linear(enc_dim, nhead)
-         
-        self.key_proj = torch.nn.Linear(enc_dim, enc_dim)
-        self.key_attn = torch.nn.Linear(enc_dim, nhead)
-        
-        self.out_proj = torch.nn.Linear(enc_dim, enc_dim)
-        
-        self.dropout = torch.nn.Dropout(dropout)
-        
-        if next(self.parameters()).dtype == torch.float16:
-            self.attn_fill_value = -65000
-        else:
-            self.attn_fill_value = -float("inf")
-
-        self.apply(self.init_weights)
-
-    def init_weights(self, module):
-        if isinstance(module, torch.nn.Linear):
-            module.weight.data.normal_(mean=0.0, std=0.02)
-        if isinstance(module, torch.nn.Linear) and module.bias is not None:
-            module.bias.data.zero_()
-        
-    def split_n_heads(self, x):
-        """Reshape and transpose to compute scores.
-        Args:
-            x: (batch, time, enc_dim = n_heads * head_dim)
-        Returns:
-            (batch, n_heads, time, head_dim)
-        """
-
-        new_x_shape = x.shape[:-1] + (
-            self.nhead,
-            self.head_dim,
-        )
-        return x.reshape(*new_x_shape).transpose(1, 2)
-    
-    def linear_attn(self, scores, content, padding_mask=None):
-        """
-        Args:
-            scores (torch.Tensor): batch, time, n_heads
-            content (torch.Tensor): batch, time, enc_dim
-            padding_mask (Tensor): batch, time
-        """        
-        scores = scores.transpose(1, 2) / self.head_dim ** 0.5 # (batch, n_heads, time)
-        if padding_mask is not None:
-            scores = scores.masked_fill(padding_mask.unsqueeze(1), self.attn_fill_value)
-            scores = torch.softmax(scores, dim=-1, dtype=torch.float32).masked_fill(padding_mask.unsqueeze(1), 0)
-        else:
-            scores = torch.softmax(scores, dim=-1, dtype=torch.float32)
-            
-        scores = scores.unsqueeze(2)  # (batch, n_heads, 1, time)
-        
-        summary = self.split_n_heads(content) # (batch, n_heads, time, head_dim)
-        summary = torch.matmul(scores, summary) # (batch, n_heads, 1, head_dim)
-        summary = self.dropout(summary)
-        
-        return summary # (batch, n_heads, 1, head_dim)
-        
-        
-    
-    # def forward(self, x, padding_mask=None):
-    def forward(
-        self,
-        q,
-        k, # not used
-        v, # not used
-        attn_mask: Optional[torch.Tensor] = None, # not used
-        key_padding_mask: Optional[torch.Tensor] = None,
-        return_attn_weights: Optional[bool] = True,
-        pos_embs: Optional[torch.Tensor] = None,
-    ):
-        '''
-        x : torch.Tensor
-            (B, T, E) where L is the target sequence length,
-            B is the batch size, E is the embedding dimension.
-        padding_mask : torch.Tensor, optional
-            (B, T) where B is the batch size, S is the source sequence
-            length. If a ByteTensor is provided, the non-zero positions will
-            be ignored while the position with the zero positions will be
-            unchanged. If a BoolTensor is provided, the positions with the
-            value of True will be ignored while the position with the value
-            of False will be unchanged.
-        '''
-        x = q
-        padding_mask = key_padding_mask
-        B, T, E = x.shape
-        
-        query = self.query_proj(x) # (batch, time, enc_dim) 
-        
-        query_scores = self.query_attn(query) # (batch, time, n_heads)
-        query_summary = self.linear_attn(query_scores, query, padding_mask) # (batch, n_heads, 1, head_dim)
-        query_summary = query_summary.squeeze(2) # (batch, n_heads, head_dim)
-        
-        key = self.key_proj(x)
-        query_summary = query_summary.view(-1, self.head_dim * self.nhead) # (batch, enc_dim)
-        query_summary = query_summary.unsqueeze(1).repeat(1, T, 1) # (batch, time, enc_dim)
-        key_content = key * query_summary # (batch, time, enc_dim)
-        key_scores = self.key_attn(key_content) # (batch, time, n_heads)
-        key_summary = self.linear_attn(key_scores, key_content, padding_mask) # (batch, n_heads, 1, head_dim)
-        
-        # NOTE: value = query, due to param sharing used in the paper
-        value = self.split_n_heads(query) # split into (batch, n_heads, time, head_dim) 
-        value = key_summary * value # (batch, n_heads, time, head_dim) 
-        value = value.transpose(1,2) # (batch, time, n_heads, head_dim) 
-        value = value.reshape([B, T, E]) # (batch, time, enc_dim)
-
-        # 10/May remove self.dropout of self.out_proj(value) + query
-        value = self.out_proj(value) + query
-        
-        return value, None
-
-
-class RelPosMHAXLChunked(nn.Module):
-    """ This class implements the relative multihead implementation similar to that in Transformer XL
-    https://arxiv.org/pdf/1901.02860.pdf
-
-    Arguments
-    ---------
-    embed_dim : int
-        Size of the encoder feature vectors from which keys and values are computed.
-    num_heads: int
-        Number of attention heads.
-    dropout : float, optional
-        Dropout rate.
-    vbias: bool, optional
-        Whether to use bias for computing value.
-    vdim: int, optional
-        Size for value. Default is embed_dim (Note each head is embed_dim // num_heads).
-    mask_pos_future: bool, optional
-        Whether to mask future positional encodings values.
-        Must be true for causal applications e.g. decoder.
-    Example
-    -------
-    >>> inputs = torch.rand([6, 60, 512])
-    >>> pos_emb = torch.rand([1, 2*60-1, 512])
-    >>> net = RelPosMHAXL(num_heads=8, embed_dim=inputs.shape[-1])
-    >>> outputs, attn = net(inputs, inputs, inputs, pos_emb)
-    >>> outputs.shape
-    torch.Size([6, 60, 512])
-    """
-
-    def __init__(
-        self,
-        embed_dim,
-        num_heads,
-        dropout=0.0,
-        vbias=False,
-        vdim=None,
-        mask_pos_future=False,
-        chunk_size=256,
-    ):
-        super(RelPosMHAXLChunked, self).__init__()
-        self.embed_dim = embed_dim
-        self.vdim = vdim if vdim is not None else embed_dim
-        self._qkv_same_embed_dim = self.vdim == embed_dim
-        self.mask_pos_future = mask_pos_future
-        self.vbias = vbias
-
-        self.num_heads = num_heads
-        self.dropout = dropout
-        self.head_dim = embed_dim // num_heads
-        self.vhead_dim = self.vdim // num_heads
-        self.chunk_size = chunk_size
-
-        assert (
-            self.head_dim * num_heads == self.embed_dim
-        ), "embed_dim must be divisible by num_heads"
-        assert (
-            self.vhead_dim * num_heads == self.vdim
-        ), "vdim must be divisible by num_heads"
-
-        if self._qkv_same_embed_dim is False:
-            self.qk_proj_weight = nn.Parameter(
-                torch.empty(2 * embed_dim, embed_dim)
-            )
-            self.v_proj_weight = nn.Parameter(torch.empty(self.vdim, embed_dim))
-        else:
-            self.in_proj_weight = nn.Parameter(
-                torch.empty(3 * embed_dim, embed_dim)
-            )
-
-        if vbias:
-            self.value_bias_weight = nn.Parameter(torch.empty(self.vdim))
-        else:
-            self.vbias = None
-
-        self.dropout_att = nn.Dropout(dropout)
-        self.out_proj = nn.Linear(self.vdim, embed_dim)
-
-        self.linear_pos = nn.Linear(embed_dim, embed_dim, bias=False)
-
-        self.pos_bias_u = nn.Parameter(
-            torch.empty(self.head_dim, self.num_heads)
-        )
-        self.pos_bias_v = nn.Parameter(
-            torch.empty(self.head_dim, self.num_heads)
-        )
-
-        if next(self.parameters()).dtype == torch.float16:
-            self.attn_fill_value = -65000
-        else:
-            self.attn_fill_value = -float("inf")
-
-        self._reset_parameters()
-        self.scale = 1 / math.sqrt(self.embed_dim)
-
-    def _reset_parameters(self):
-        if self._qkv_same_embed_dim:
-            torch.nn.init.xavier_uniform_(self.in_proj_weight)
-        else:
-            torch.nn.init.xavier_uniform_(self.qk_proj_weight)
-            torch.nn.init.xavier_uniform_(self.v_proj_weight)
-
-        if self.vbias is not None:
-            torch.nn.init.constant_(self.value_bias_weight, 0.0)
-
-        # positional biases
-        torch.nn.init.xavier_uniform_(self.pos_bias_u)
-        torch.nn.init.xavier_uniform_(self.pos_bias_v)
-
-    def rel_shift(self, x):
-        """Relative shift implementation."""
-        # batch, head, time1, 2*time1-1.
-
-        b, h, qlen, pos_len = x.size()  # (b, h, t1, t2)
-        # need to add a column of zeros on the left side of last dimension to perform the relative shifting
-        x = torch.nn.functional.pad(x, pad=(1, 0))  # (b, h, t1, t2+1)
-        x = x.view(b, h, -1, qlen)  # (b, h, t2+1, t1)
-        # need to drop the first row
-        x = x[:, :, 1:].view(b, h, qlen, pos_len)  # (b, h, t1, t2)
-
-        if self.mask_pos_future:
-            ones = torch.ones((x.size(2), x.size(3)), device=x.device)
-            x = x * torch.tril(ones, x.size(3) - x.size(2))[None, None, :, :]
-
-        return x[..., : pos_len // 2 + 1]
-
-    def forward(
-        self,
-        query,
-        key,
-        value,
-        pos_embs,
-        key_padding_mask=None,
-        attn_mask=None,
-        return_attn_weights=True,
-    ):
-        """
-        Arguments
-        ----------
-        query : tensor
-            (B, L, E) where L is the target sequence length,
-            B is the batch size, E is the embedding dimension.
-        key : tensor
-            (B, S, E) where S is the source sequence length,
-            B is the batch size, E is the embedding dimension.
-        value : tensor
-            (B, S, E) where S is the source sequence length,
-            B is the batch size, E is the embedding dimension.
-        pos_emb : tensor
-            bidirectional sinusoidal positional embedding tensor (1, 2*S-1, E) where S is the max length between source and target sequence lengths,
-            and E is the embedding dimension.
-        key_padding_mask : tensor
-            (B, S) where B is the batch size, S is the source sequence
-            length. If a ByteTensor is provided, the non-zero positions will
-            be ignored while the position with the zero positions will be
-            unchanged. If a BoolTensor is provided, the positions with the
-            value of True will be ignored while the position with the value
-            of False will be unchanged.
-        attn_mask : tensor
-            2D mask (L, S) where L is the target sequence length, S is
-            the source sequence length.
-            3D mask (N*num_heads, L, S) where N is the batch
-            size, L is the target sequence length, S is the source sequence
-            length. attn_mask ensure that position i is allowed to attend the
-            unmasked positions. If a ByteTensor is provided, the non-zero
-            positions are not allowed to attend while the zero positions will
-            be unchanged. If a BoolTensor is provided, positions with True is
-            not allowed to attend while False values will be unchanged. If a
-            FloatTensor is provided, it will be added to the attention weight.
-
-        Outputs
-        -------
-        out : tensor
-            (B, L, E) where L is the target sequence length, B is the
-            batch size, E is the embedding dimension.
-        attn_score : tensor
-            (B, L, S) where B is the batch size, L is the target
-            sequence length, S is the source sequence length.
-        """
-
-        # get number of chunks
-        num_chunks = key.shape[1] // self.chunk_size
-        if key.shape[1] % self.chunk_size != 0:
-            num_chunks += 1
-        
-        # ASSUMING q, k, and, v input are the same
-        if (query is key or torch.equal(query, key)) and (
-                key is value or torch.equal(key, value)
-            ):
-            # chunk input
-            chunked_input = torch.chunk(query, num_chunks, dim=1)
-        else:
-            raise NotImplementedError
-
-        chunk_wise_outputs =[]
-        for chunk in chunked_input:
-            # query, key and value are of shape batch, time, embed_dim
-            bsz = chunk.shape[0]
-            klen = chunk.shape[1]
-            qlen = chunk.shape[1]
-
-            query, key, value = (
-                nn.functional.linear(query, self.in_proj_weight)
-                .view(bsz, -1, self.num_heads, self.head_dim * 3)
-                .chunk(3, dim=-1)
-            )
-
-            p_k = self.linear_pos(pos_embs).view(
-                1, -1, self.num_heads, self.head_dim
-            )
-
-            # relative positional embeddings
-            # (batch, head, klen, d_k)
-            q_with_bias_u = (
-                query + self.pos_bias_u.view(1, 1, self.num_heads, self.head_dim)
-            ).transpose(1, 2)
-            # (batch, head, qlen, d_k)
-            q_with_bias_v = (
-                query + self.pos_bias_v.view(1, 1, self.num_heads, self.head_dim)
-            ).transpose(1, 2)
-
-            # (batch, head, qlen, klen)
-            matrix_ac = torch.matmul(
-                q_with_bias_u * self.scale, key.permute(0, 2, 3, 1)
-            )
-            # (batch, num_heads, klen, 2*klen-1)
-            matrix_bd = torch.matmul(
-                q_with_bias_v * self.scale, p_k.permute(0, 2, 3, 1)
-            )
-            matrix_bd = self.rel_shift(matrix_bd)  # shifting trick
-
-            attn_score = matrix_ac + matrix_bd  # already scaled above
-
-            # compute attention probability
-            if attn_mask is not None:
-                if attn_mask.ndim == 2:
-                    attn_mask = attn_mask.view(1, 1, qlen, klen)
-                else:
-                    attn_mask = attn_mask.view(-1, self.num_heads, qlen, klen)
-
-                if attn_mask.dtype == torch.bool:
-                    attn_score = attn_score.masked_fill(
-                        attn_mask, self.attn_fill_value
-                    )
-                else:
-                    attn_score += attn_mask
-
-            if key_padding_mask is not None:
-                attn_score = attn_score.masked_fill(
-                    key_padding_mask.view(bsz, 1, 1, klen), self.attn_fill_value,
-                )
-
-            attn_score = F.softmax(attn_score, dim=-1, dtype=torch.float32)
-            attn_score = self.dropout_att(attn_score)
-
-            # it is possible for us to hit full NaN when using chunked training
-            # so reapply masks, except with 0.0 instead as we are after the softmax
-            # because -inf would output 0.0 regardless anyway
-            if attn_mask is not None:
-                if attn_mask.dtype == torch.bool:
-                    attn_score = attn_score.masked_fill(attn_mask, 0.0)
-                else:
-                    # NOTE: the above fix is not implemented for this case as
-                    # summing the mask with NaN would still result in NaN
-                    pass
-
-            if key_padding_mask is not None:
-                attn_score = attn_score.masked_fill(
-                    key_padding_mask.view(bsz, 1, 1, klen), 0.0,
-                )
-
-            x = torch.matmul(
-                attn_score, value.transpose(1, 2)
-            )  # (batch, head, time1, d_k)
-
-            chunk_wise_outputs.append(x)
-
-        chunk_wise_outputs = torch.cat(chunk_wise_outputs, dim=1)
-
-        chunk_wise_outputs = (
-            chunk_wise_outputs.transpose(1, 2)
-            .contiguous()
-            .view(bsz, -1, self.vhead_dim * self.num_heads)
-        )  # (batch, time1, d_model)
-
-        out = self.out_proj(chunk_wise_outputs)
-
-        # will not properly return attn_score
-        if return_attn_weights:
-            return out, attn_score
-        return out+        return x